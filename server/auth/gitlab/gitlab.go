package gitlab

import (
	"bytes"
	"encoding/json"
	"errors"
	"fmt"
	"io"
	"log"
	"net/http"
	"strconv"

	"github.com/nsheridan/cashier/server/config"
	"github.com/nsheridan/cashier/server/metrics"

	"golang.org/x/oauth2"
)

const (
	name = "gitlab"
)

// Config is an implementation of `auth.Provider` for authenticating using a
// Gitlab account.
type Config struct {
	config    *oauth2.Config
	group     string
	whitelist map[string]bool
	allusers  bool
	apiurl    string
	log       bool
}

// Note on Gitlab REST API calls.  We don't parse errors because it's
// kind of a pain:
// https://gitlab.com/help/api/README.md#data-validation-and-error-reporting
// The two v4 api calls used are /user and /groups/:group/members/:uid
// https://gitlab.com/help/api/users.md#for-normal-users-1
// https://gitlab.com/help/api/members.md#get-a-member-of-a-group-or-project
type serviceUser struct {
	ID       int    `json:"id"`
	Username string `json:"username"`
	Email    string `json:"email"`
}

type serviceGroupMember struct {
	ID          int    `json:"id"`
	State       string `json:"state"`
	AccessLevel int    `json:"access_level"`
}

<<<<<<< HEAD
func (c *Config) logMsg(message string) {
=======
func (c *Config) logMsg(message error) {
>>>>>>> c5ec176a
	if c.log {
		log.Print(message)
	}
}

// A new oauth2 http client.
func (c *Config) newClient(token *oauth2.Token) *http.Client {
	return c.config.Client(oauth2.NoContext, token)
}

<<<<<<< HEAD
// Gets info on the current user.
func (c *Config) getUser(token *oauth2.Token) *serviceUser {
	client := c.newClient(token)
	url := c.apiurl + "user"
	resp, err := client.Get(url)
	if err != nil {
		return nil
	}
	defer resp.Body.Close()
	if resp.StatusCode != 200 {
		if c.log {
			var body bytes.Buffer
			io.Copy(&body, resp.Body)
			log.Printf("Gitlab error(http: %d) getting user: '%s'",
				resp.StatusCode, body.String())
			return nil
		}
	}
	var user serviceUser
	if err := json.NewDecoder(resp.Body).Decode(&user); err != nil {
=======
func (c *Config) getURL(token *oauth2.Token, url string) (*bytes.Buffer, error) {
	client := c.newClient(token)
	resp, err := client.Get(url)
	if err != nil {
		return nil, fmt.Errorf("Failed to get groups: %s", err)
	}
	defer resp.Body.Close()
	var body bytes.Buffer
	io.Copy(&body, resp.Body)
	if resp.StatusCode != 200 {
		return nil, fmt.Errorf("Gitlab error(http: %d) getting %s: '%s'",
			resp.StatusCode, url, body.String())
	}
	return &body, nil
}

// Gets info on the current user.
func (c *Config) getUser(token *oauth2.Token) *serviceUser {
	url := c.apiurl + "user"
	body, err := c.getURL(token, url)
	if err != nil {
		c.logMsg(err)
		return nil
	}
	var user serviceUser
	if err := json.NewDecoder(body).Decode(&user); err != nil {
		c.logMsg(fmt.Errorf("Failed to decode user (%s): %s", url, err))
>>>>>>> c5ec176a
		return nil
	}
	return &user
}

// Gets current user group membership info.
func (c *Config) checkGroupMembership(token *oauth2.Token, uid int, group string) bool {
<<<<<<< HEAD
	client := c.newClient(token)
	log.Printf("Checking group membership...")
	url := fmt.Sprintf("%sgroups/%s/members/%d", c.apiurl, group, uid)
	resp, err := client.Get(url)
	if err != nil {
		c.logMsg(fmt.Sprintf("Failed to get groups: %s", err))
		return false
	}
	defer resp.Body.Close()
	if resp.StatusCode != 200 {
		if c.log {
			var body bytes.Buffer
			io.Copy(&body, resp.Body)
			log.Printf("Gitlab error(http: %d) getting user membership: '%s'",
				resp.StatusCode, body.String())
			return false
		}
	}
	var m serviceGroupMember
	if err := json.NewDecoder(resp.Body).Decode(&m); err != nil {
		c.logMsg(fmt.Sprintf("Failed to parse groups: %s", err))
=======
	url := fmt.Sprintf("%sgroups/%s/members/%d", c.apiurl, group, uid)
	body, err := c.getURL(token, url)
	if err != nil {
		c.logMsg(err)
		return false
	}
	var m serviceGroupMember
	if err := json.NewDecoder(body).Decode(&m); err != nil {
		c.logMsg(fmt.Errorf("Failed to parse groups (%s): %s", url, err))
>>>>>>> c5ec176a
		return false
	}
	return m.ID == uid
}

// New creates a new Gitlab provider from a configuration.
func New(c *config.Auth) (*Config, error) {
	logOpt, _ := strconv.ParseBool(c.ProviderOpts["log"])
	uw := make(map[string]bool)
	for _, u := range c.UsersWhitelist {
		uw[u] = true
	}
	allUsers, _ := strconv.ParseBool(c.ProviderOpts["allusers"])
	if !allUsers && c.ProviderOpts["group"] == "" && len(uw) == 0 {
		return nil, errors.New("gitlab_opts group and the users whitelist must not be both empty if allusers isn't true")
	}
	siteURL := "https://gitlab.com/"
	if c.ProviderOpts["siteurl"] != "" {
		siteURL = c.ProviderOpts["siteurl"]
		if siteURL[len(siteURL)-1] != '/' {
			return nil, errors.New("gitlab_opts siteurl must end in /")
		}
	} else {
		if allUsers {
			return nil, errors.New("gitlab_opts if allusers is set, siteurl must be set")
		}
	}
	// TODO: Should make sure siteURL is just the host bit.
	oauth2.RegisterBrokenAuthHeaderProvider(siteURL)

	return &Config{
		config: &oauth2.Config{
			ClientID:     c.OauthClientID,
			ClientSecret: c.OauthClientSecret,
			RedirectURL:  c.OauthCallbackURL,
			Endpoint: oauth2.Endpoint{
				AuthURL:  siteURL + "oauth/authorize",
				TokenURL: siteURL + "oauth/token",
			},
			Scopes: []string{
				"api",
			},
		},
		group:     c.ProviderOpts["group"],
		whitelist: uw,
		allusers:  allUsers,
		apiurl:    siteURL + "api/v4/",
		log:       logOpt,
	}, nil
}

// Name returns the name of the provider.
func (c *Config) Name() string {
	return name
}

// Valid validates the oauth token.
func (c *Config) Valid(token *oauth2.Token) bool {
	if !token.Valid() {
		log.Printf("Auth fail (oauth2 Valid failure)")
		return false
	}
	if c.allusers {
		log.Printf("Auth success (allusers)")
		metrics.M.AuthValid.WithLabelValues("gitlab").Inc()
		return true
	}
	u := c.getUser(token)
	if u == nil {
		return false
	}
	if len(c.whitelist) > 0 && !c.whitelist[c.Username(token)] {
<<<<<<< HEAD
		c.logMsg("Auth fail (not in whitelist)")
=======
		c.logMsg(errors.New("Auth fail (not in whitelist)"))
>>>>>>> c5ec176a
		return false
	}
	if c.group == "" {
		// There's no group and token is valid.  Can only reach
		// here if user whitelist is set and user is in whitelist.
<<<<<<< HEAD
		c.logMsg("Auth success (no groups specified in server config)")
=======
		c.logMsg(errors.New("Auth success (no groups specified in server config)"))
>>>>>>> c5ec176a
		metrics.M.AuthValid.WithLabelValues("gitlab").Inc()
		return true
	}
	if !c.checkGroupMembership(token, u.ID, c.group) {
<<<<<<< HEAD
		c.logMsg("Auth failure (not in allowed group)")
		return false
	}
	metrics.M.AuthValid.WithLabelValues("gitlab").Inc()
	c.logMsg("Auth success (in allowed group)")
=======
		c.logMsg(errors.New("Auth failure (not in allowed group)"))
		return false
	}
	metrics.M.AuthValid.WithLabelValues("gitlab").Inc()
	c.logMsg(errors.New("Auth success (in allowed group)"))
>>>>>>> c5ec176a
	return true
}

// Revoke is a no-op revoke method. Gitlab doesn't allow token
// revocation - tokens live for an hour.
// Returns nil to satisfy the Provider interface.
func (c *Config) Revoke(token *oauth2.Token) error {
	return nil
}

// StartSession retrieves an authentication endpoint from Gitlab.
func (c *Config) StartSession(state string) string {
	return c.config.AuthCodeURL(state)
}

// Exchange authorizes the session and returns an access token.
func (c *Config) Exchange(code string) (*oauth2.Token, error) {
	t, err := c.config.Exchange(oauth2.NoContext, code)
	if err == nil {
		metrics.M.AuthExchange.WithLabelValues("gitlab").Inc()
	}
	return t, err
}

// Username retrieves the username of the Gitlab user.
func (c *Config) Username(token *oauth2.Token) string {
	u := c.getUser(token)
	if u == nil {
		return ""
	}
	return u.Username
}<|MERGE_RESOLUTION|>--- conflicted
+++ resolved
@@ -49,11 +49,7 @@
 	AccessLevel int    `json:"access_level"`
 }
 
-<<<<<<< HEAD
-func (c *Config) logMsg(message string) {
-=======
 func (c *Config) logMsg(message error) {
->>>>>>> c5ec176a
 	if c.log {
 		log.Print(message)
 	}
@@ -64,28 +60,6 @@
 	return c.config.Client(oauth2.NoContext, token)
 }
 
-<<<<<<< HEAD
-// Gets info on the current user.
-func (c *Config) getUser(token *oauth2.Token) *serviceUser {
-	client := c.newClient(token)
-	url := c.apiurl + "user"
-	resp, err := client.Get(url)
-	if err != nil {
-		return nil
-	}
-	defer resp.Body.Close()
-	if resp.StatusCode != 200 {
-		if c.log {
-			var body bytes.Buffer
-			io.Copy(&body, resp.Body)
-			log.Printf("Gitlab error(http: %d) getting user: '%s'",
-				resp.StatusCode, body.String())
-			return nil
-		}
-	}
-	var user serviceUser
-	if err := json.NewDecoder(resp.Body).Decode(&user); err != nil {
-=======
 func (c *Config) getURL(token *oauth2.Token, url string) (*bytes.Buffer, error) {
 	client := c.newClient(token)
 	resp, err := client.Get(url)
@@ -113,7 +87,6 @@
 	var user serviceUser
 	if err := json.NewDecoder(body).Decode(&user); err != nil {
 		c.logMsg(fmt.Errorf("Failed to decode user (%s): %s", url, err))
->>>>>>> c5ec176a
 		return nil
 	}
 	return &user
@@ -121,29 +94,6 @@
 
 // Gets current user group membership info.
 func (c *Config) checkGroupMembership(token *oauth2.Token, uid int, group string) bool {
-<<<<<<< HEAD
-	client := c.newClient(token)
-	log.Printf("Checking group membership...")
-	url := fmt.Sprintf("%sgroups/%s/members/%d", c.apiurl, group, uid)
-	resp, err := client.Get(url)
-	if err != nil {
-		c.logMsg(fmt.Sprintf("Failed to get groups: %s", err))
-		return false
-	}
-	defer resp.Body.Close()
-	if resp.StatusCode != 200 {
-		if c.log {
-			var body bytes.Buffer
-			io.Copy(&body, resp.Body)
-			log.Printf("Gitlab error(http: %d) getting user membership: '%s'",
-				resp.StatusCode, body.String())
-			return false
-		}
-	}
-	var m serviceGroupMember
-	if err := json.NewDecoder(resp.Body).Decode(&m); err != nil {
-		c.logMsg(fmt.Sprintf("Failed to parse groups: %s", err))
-=======
 	url := fmt.Sprintf("%sgroups/%s/members/%d", c.apiurl, group, uid)
 	body, err := c.getURL(token, url)
 	if err != nil {
@@ -153,7 +103,6 @@
 	var m serviceGroupMember
 	if err := json.NewDecoder(body).Decode(&m); err != nil {
 		c.logMsg(fmt.Errorf("Failed to parse groups (%s): %s", url, err))
->>>>>>> c5ec176a
 		return false
 	}
 	return m.ID == uid
@@ -226,38 +175,22 @@
 		return false
 	}
 	if len(c.whitelist) > 0 && !c.whitelist[c.Username(token)] {
-<<<<<<< HEAD
-		c.logMsg("Auth fail (not in whitelist)")
-=======
 		c.logMsg(errors.New("Auth fail (not in whitelist)"))
->>>>>>> c5ec176a
 		return false
 	}
 	if c.group == "" {
 		// There's no group and token is valid.  Can only reach
 		// here if user whitelist is set and user is in whitelist.
-<<<<<<< HEAD
-		c.logMsg("Auth success (no groups specified in server config)")
-=======
 		c.logMsg(errors.New("Auth success (no groups specified in server config)"))
->>>>>>> c5ec176a
 		metrics.M.AuthValid.WithLabelValues("gitlab").Inc()
 		return true
 	}
 	if !c.checkGroupMembership(token, u.ID, c.group) {
-<<<<<<< HEAD
-		c.logMsg("Auth failure (not in allowed group)")
-		return false
-	}
-	metrics.M.AuthValid.WithLabelValues("gitlab").Inc()
-	c.logMsg("Auth success (in allowed group)")
-=======
 		c.logMsg(errors.New("Auth failure (not in allowed group)"))
 		return false
 	}
 	metrics.M.AuthValid.WithLabelValues("gitlab").Inc()
 	c.logMsg(errors.New("Auth success (in allowed group)"))
->>>>>>> c5ec176a
 	return true
 }
 
