{
	"comment": "",
	"ignore": "test appengine",
	"package": [
		{
			"checksumSHA1": "j/0+O4eJ99Jrb9un/bwi5npLyOM=",
			"path": "cloud.google.com/go/compute/metadata",
			"revision": "88ee2dfcf9cdc4fc7e67fc1cca50ebd970c1888c",
			"revisionTime": "2018-06-19T19:46:39Z"
		},
		{
			"checksumSHA1": "8ngwydk354oUgPBkDhoQbXdOAb4=",
			"path": "cloud.google.com/go/iam",
			"revision": "88ee2dfcf9cdc4fc7e67fc1cca50ebd970c1888c",
			"revisionTime": "2018-06-19T19:46:39Z"
		},
		{
			"checksumSHA1": "vKDFB3PiL/TxkdcQFQeSaDuWx2k=",
			"path": "cloud.google.com/go/internal",
			"revision": "88ee2dfcf9cdc4fc7e67fc1cca50ebd970c1888c",
			"revisionTime": "2018-06-19T19:46:39Z"
		},
		{
			"checksumSHA1": "wQ4uGuRwMb24vG16pPQDOOCPkFo=",
			"path": "cloud.google.com/go/internal/optional",
			"revision": "88ee2dfcf9cdc4fc7e67fc1cca50ebd970c1888c",
			"revisionTime": "2018-06-19T19:46:39Z"
		},
		{
			"checksumSHA1": "Ekiae3zc5Z77a75tHBxHq8n/AGU=",
			"path": "cloud.google.com/go/internal/trace",
			"revision": "88ee2dfcf9cdc4fc7e67fc1cca50ebd970c1888c",
			"revisionTime": "2018-06-19T19:46:39Z"
		},
		{
			"checksumSHA1": "oIsDazjda0HX8LUfgnW/USVYx/k=",
			"path": "cloud.google.com/go/internal/version",
			"revision": "88ee2dfcf9cdc4fc7e67fc1cca50ebd970c1888c",
			"revisionTime": "2018-06-19T19:46:39Z"
		},
		{
			"checksumSHA1": "/BmgoUQXT9RrN0e//OWbk6EJk4k=",
			"path": "cloud.google.com/go/storage",
			"revision": "88ee2dfcf9cdc4fc7e67fc1cca50ebd970c1888c",
			"revisionTime": "2018-06-19T19:46:39Z"
		},
		{
			"checksumSHA1": "VxEfHLrmbkBURysrM1yQL7kqrmQ=",
			"path": "github.com/aws/aws-sdk-go/aws",
			"revision": "b3d7a07df3dcc155e868cc22364aaa3631a75134",
			"revisionTime": "2018-06-20T17:20:27Z"
		},
		{
			"checksumSHA1": "Y9W+4GimK4Fuxq+vyIskVYFRnX4=",
			"path": "github.com/aws/aws-sdk-go/aws/awserr",
			"revision": "b3d7a07df3dcc155e868cc22364aaa3631a75134",
			"revisionTime": "2018-06-20T17:20:27Z"
		},
		{
			"checksumSHA1": "yyYr41HZ1Aq0hWc3J5ijXwYEcac=",
			"path": "github.com/aws/aws-sdk-go/aws/awsutil",
			"revision": "b3d7a07df3dcc155e868cc22364aaa3631a75134",
			"revisionTime": "2018-06-20T17:20:27Z"
		},
		{
			"checksumSHA1": "EwL79Cq6euk+EV/t/n2E+jzPNmU=",
			"path": "github.com/aws/aws-sdk-go/aws/client",
			"revision": "b3d7a07df3dcc155e868cc22364aaa3631a75134",
			"revisionTime": "2018-06-20T17:20:27Z"
		},
		{
			"checksumSHA1": "uEJU4I6dTKaraQKvrljlYKUZwoc=",
			"path": "github.com/aws/aws-sdk-go/aws/client/metadata",
			"revision": "b3d7a07df3dcc155e868cc22364aaa3631a75134",
			"revisionTime": "2018-06-20T17:20:27Z"
		},
		{
			"checksumSHA1": "vVSUnICaD9IaBQisCfw0n8zLwig=",
			"path": "github.com/aws/aws-sdk-go/aws/corehandlers",
			"revision": "b3d7a07df3dcc155e868cc22364aaa3631a75134",
			"revisionTime": "2018-06-20T17:20:27Z"
		},
		{
			"checksumSHA1": "925zPp8gtaXi2gkWrgZ1gAA003A=",
			"path": "github.com/aws/aws-sdk-go/aws/credentials",
			"revision": "b3d7a07df3dcc155e868cc22364aaa3631a75134",
			"revisionTime": "2018-06-20T17:20:27Z"
		},
		{
			"checksumSHA1": "u3GOAJLmdvbuNUeUEcZSEAOeL/0=",
			"path": "github.com/aws/aws-sdk-go/aws/credentials/ec2rolecreds",
			"revision": "b3d7a07df3dcc155e868cc22364aaa3631a75134",
			"revisionTime": "2018-06-20T17:20:27Z"
		},
		{
			"checksumSHA1": "NUJUTWlc1sV8b7WjfiYc4JZbXl0=",
			"path": "github.com/aws/aws-sdk-go/aws/credentials/endpointcreds",
			"revision": "b3d7a07df3dcc155e868cc22364aaa3631a75134",
			"revisionTime": "2018-06-20T17:20:27Z"
		},
		{
			"checksumSHA1": "JEYqmF83O5n5bHkupAzA6STm0no=",
			"path": "github.com/aws/aws-sdk-go/aws/credentials/stscreds",
			"revision": "b3d7a07df3dcc155e868cc22364aaa3631a75134",
			"revisionTime": "2018-06-20T17:20:27Z"
		},
		{
			"checksumSHA1": "W4R+WW4t2Ty5mbKypFoATk3tqTA=",
			"path": "github.com/aws/aws-sdk-go/aws/csm",
			"revision": "b3d7a07df3dcc155e868cc22364aaa3631a75134",
			"revisionTime": "2018-06-20T17:20:27Z"
		},
		{
			"checksumSHA1": "HogDW/Wu6ZKTDrQ2HSzG8/vj9Ag=",
			"path": "github.com/aws/aws-sdk-go/aws/defaults",
			"revision": "b3d7a07df3dcc155e868cc22364aaa3631a75134",
			"revisionTime": "2018-06-20T17:20:27Z"
		},
		{
			"checksumSHA1": "pDnK93CqjQ4ROSW8Y/RuHXjv52M=",
			"path": "github.com/aws/aws-sdk-go/aws/ec2metadata",
			"revision": "b3d7a07df3dcc155e868cc22364aaa3631a75134",
			"revisionTime": "2018-06-20T17:20:27Z"
		},
		{
			"checksumSHA1": "IUxOkYujixURbZpx7mB5rf15cYg=",
			"path": "github.com/aws/aws-sdk-go/aws/endpoints",
			"revision": "b3d7a07df3dcc155e868cc22364aaa3631a75134",
			"revisionTime": "2018-06-20T17:20:27Z"
		},
		{
			"checksumSHA1": "CYLheDSqXftEAmmdj+tTiT+83Ko=",
			"path": "github.com/aws/aws-sdk-go/aws/request",
			"revision": "b3d7a07df3dcc155e868cc22364aaa3631a75134",
			"revisionTime": "2018-06-20T17:20:27Z"
		},
		{
			"checksumSHA1": "+d8hhT6Ih+DsRpkF44pvw+IkI7w=",
			"path": "github.com/aws/aws-sdk-go/aws/session",
			"revision": "b3d7a07df3dcc155e868cc22364aaa3631a75134",
			"revisionTime": "2018-06-20T17:20:27Z"
		},
		{
			"checksumSHA1": "u3cA2IiD36A+VnFIH7XtGjYk2NU=",
			"path": "github.com/aws/aws-sdk-go/aws/signer/v4",
			"revision": "b3d7a07df3dcc155e868cc22364aaa3631a75134",
			"revisionTime": "2018-06-20T17:20:27Z"
		},
		{
			"checksumSHA1": "wjxQlU1PYxrDRFoL1Vek8Wch7jk=",
			"path": "github.com/aws/aws-sdk-go/internal/sdkio",
			"revision": "b3d7a07df3dcc155e868cc22364aaa3631a75134",
			"revisionTime": "2018-06-20T17:20:27Z"
		},
		{
			"checksumSHA1": "MYLldFRnsZh21TfCkgkXCT3maPU=",
			"path": "github.com/aws/aws-sdk-go/internal/sdkrand",
			"revision": "b3d7a07df3dcc155e868cc22364aaa3631a75134",
			"revisionTime": "2018-06-20T17:20:27Z"
		},
		{
			"checksumSHA1": "04ypv4x12l4q0TksA1zEVsmgpvw=",
			"path": "github.com/aws/aws-sdk-go/internal/shareddefaults",
			"revision": "b3d7a07df3dcc155e868cc22364aaa3631a75134",
			"revisionTime": "2018-06-20T17:20:27Z"
		},
		{
			"checksumSHA1": "Ij9RP5HrBWBYYb3/LEMHNNZXH9g=",
			"path": "github.com/aws/aws-sdk-go/private/protocol",
			"revision": "b3d7a07df3dcc155e868cc22364aaa3631a75134",
			"revisionTime": "2018-06-20T17:20:27Z"
		},
		{
			"checksumSHA1": "2ywNMWQ3qxbz/dzuuOC/42xXzWM=",
			"path": "github.com/aws/aws-sdk-go/private/protocol/eventstream",
			"revision": "b3d7a07df3dcc155e868cc22364aaa3631a75134",
			"revisionTime": "2018-06-20T17:20:27Z"
		},
		{
			"checksumSHA1": "/JJPEdYxSgTTDqUDTAaSJQSKNn0=",
			"path": "github.com/aws/aws-sdk-go/private/protocol/eventstream/eventstreamapi",
			"revision": "b3d7a07df3dcc155e868cc22364aaa3631a75134",
			"revisionTime": "2018-06-20T17:20:27Z"
		},
		{
			"checksumSHA1": "SBBVYdLcocjdPzMWgDuR8vcOfDQ=",
			"path": "github.com/aws/aws-sdk-go/private/protocol/query",
			"revision": "b3d7a07df3dcc155e868cc22364aaa3631a75134",
			"revisionTime": "2018-06-20T17:20:27Z"
		},
		{
			"checksumSHA1": "9V1PvtFQ9MObZTc3sa86WcuOtOU=",
			"path": "github.com/aws/aws-sdk-go/private/protocol/query/queryutil",
			"revision": "b3d7a07df3dcc155e868cc22364aaa3631a75134",
			"revisionTime": "2018-06-20T17:20:27Z"
		},
		{
			"checksumSHA1": "/2Ppb4vP/H+B3cM7bOOEeA7Z0iY=",
			"path": "github.com/aws/aws-sdk-go/private/protocol/rest",
			"revision": "b3d7a07df3dcc155e868cc22364aaa3631a75134",
			"revisionTime": "2018-06-20T17:20:27Z"
		},
		{
			"checksumSHA1": "ODo+ko8D6unAxZuN1jGzMcN4QCc=",
			"path": "github.com/aws/aws-sdk-go/private/protocol/restxml",
			"revision": "b3d7a07df3dcc155e868cc22364aaa3631a75134",
			"revisionTime": "2018-06-20T17:20:27Z"
		},
		{
			"checksumSHA1": "6zosteWJqUGM9+t9dkANQymMA9s=",
			"path": "github.com/aws/aws-sdk-go/private/protocol/xml/xmlutil",
			"revision": "b3d7a07df3dcc155e868cc22364aaa3631a75134",
			"revisionTime": "2018-06-20T17:20:27Z"
		},
		{
			"path": "github.com/aws/aws-sdk-go/private/waiter",
			"revision": ""
		},
		{
			"checksumSHA1": "nWA8sdsU3+nBLaN1Jk0zWRtuD6Q=",
			"path": "github.com/aws/aws-sdk-go/service/s3",
			"revision": "b3d7a07df3dcc155e868cc22364aaa3631a75134",
			"revisionTime": "2018-06-20T17:20:27Z"
		},
		{
			"checksumSHA1": "uguCtF1eoCG71dvEVqrYbFs7py0=",
			"path": "github.com/aws/aws-sdk-go/service/sts",
			"revision": "b3d7a07df3dcc155e868cc22364aaa3631a75134",
			"revisionTime": "2018-06-20T17:20:27Z"
		},
		{
			"checksumSHA1": "0rido7hYHQtfq3UJzVT5LClLAWc=",
			"path": "github.com/beorn7/perks/quantile",
			"revision": "3a771d992973f24aa725d07868b467d1ddfceafb",
			"revisionTime": "2018-03-21T16:47:47Z"
		},
		{
			"checksumSHA1": "CSPbwbyzqA6sfORicn4HFtIhF/c=",
			"path": "github.com/davecgh/go-spew/spew",
			"revision": "8991bc29aa16c548c550c7ff78260e27b9ab7c73",
			"revisionTime": "2018-02-21T22:46:20Z"
		},
		{
			"checksumSHA1": "7NP1qUMF8Kx1y0zANxx0e+oq9Oo=",
			"path": "github.com/fsnotify/fsnotify",
			"revision": "c2828203cd70a50dcccfb2761f8b1f8ceef9a8e9",
			"revisionTime": "2018-01-10T05:33:47Z"
		},
		{
			"checksumSHA1": "BmQR+9Isy52dU5WhnEHCuB86cUE=",
			"path": "github.com/go-ini/ini",
			"revision": "cec2bdc49009247305a260b082a18e802d0fe292",
			"revisionTime": "2018-06-15T00:35:39Z"
		},
		{
			"checksumSHA1": "W+IoIME5mgWjwU+dOlh3DZEZEN4=",
			"path": "github.com/go-sql-driver/mysql",
			"revision": "749ddf1598b47e3cd909414bda735fe790ef3d30",
			"revisionTime": "2018-06-18T11:59:01Z"
		},
		{
			"checksumSHA1": "miq6rtrLoaiB6tqIWAp+gmaPVGk=",
			"path": "github.com/gobuffalo/packr",
			"revision": "9e76dbe10b00dd1fa8f29cfa4fac72297beb32a4",
			"revisionTime": "2018-07-29T13:15:38Z"
		},
		{
			"checksumSHA1": "uYAeGwdYQeBhbpT3O8Re3iLpuvk=",
			"path": "github.com/gobuffalo/packr/builder",
			"revision": "9e76dbe10b00dd1fa8f29cfa4fac72297beb32a4",
			"revisionTime": "2018-07-29T13:15:38Z"
		},
		{
			"checksumSHA1": "JZV+pLo8Z/kIYExrZr1Zu9KSKyU=",
			"path": "github.com/golang/protobuf/proto",
			"revision": "9f81198da99b79e14d70ca2c3cc1bbe44c6e69b6",
			"revisionTime": "2018-06-16T23:00:25Z"
		},
		{
			"checksumSHA1": "DA2cyOt1W92RTyXAqKQ4JWKGR8U=",
			"path": "github.com/golang/protobuf/protoc-gen-go/descriptor",
			"revision": "9f81198da99b79e14d70ca2c3cc1bbe44c6e69b6",
			"revisionTime": "2018-06-16T23:00:25Z"
		},
		{
			"checksumSHA1": "tkJPssYejSjuAwE2tdEnoEIj93Q=",
			"path": "github.com/golang/protobuf/ptypes",
			"revision": "9f81198da99b79e14d70ca2c3cc1bbe44c6e69b6",
			"revisionTime": "2018-06-16T23:00:25Z"
		},
		{
			"checksumSHA1": "G0aiY+KmzFsQLTNzRAGRhJNSj7A=",
			"path": "github.com/golang/protobuf/ptypes/any",
			"revision": "9f81198da99b79e14d70ca2c3cc1bbe44c6e69b6",
			"revisionTime": "2018-06-16T23:00:25Z"
		},
		{
			"checksumSHA1": "kjVDCbK5/WiHqP1g4GMUxm75jos=",
			"path": "github.com/golang/protobuf/ptypes/duration",
			"revision": "9f81198da99b79e14d70ca2c3cc1bbe44c6e69b6",
			"revisionTime": "2018-06-16T23:00:25Z"
		},
		{
			"checksumSHA1": "FdeygjOuyR2p5v9b0kNOtzfpjS4=",
			"path": "github.com/golang/protobuf/ptypes/timestamp",
			"revision": "9f81198da99b79e14d70ca2c3cc1bbe44c6e69b6",
			"revisionTime": "2018-06-16T23:00:25Z"
		},
		{
			"checksumSHA1": "h1d2lPZf6j2dW/mIqVnd1RdykDo=",
			"path": "github.com/golang/snappy",
			"revision": "2e65f85255dbc3072edf28d6b5b8efc472979f5a",
			"revisionTime": "2018-05-18T05:39:59Z"
		},
		{
			"checksumSHA1": "BKAiZ5zK7jZiE6ARnjTvr9lPWeI=",
			"path": "github.com/google/go-github/github",
			"revision": "a83ae98ad5d09188c49d6056edb60ec9bdf202bd",
			"revisionTime": "2018-06-13T00:47:29Z"
		},
		{
			"checksumSHA1": "p3IB18uJRs4dL2K5yx24MrLYE9A=",
			"path": "github.com/google/go-querystring/query",
			"revision": "53e6ce116135b80d037921a7fdd5138cf32d7a8a",
			"revisionTime": "2017-01-11T10:11:55Z"
		},
		{
			"checksumSHA1": "Mtmoc8ZjNGYwx5RiNZwmeh6Sf4U=",
			"path": "github.com/googleapis/gax-go",
			"revision": "254b60fe060127b9fd3c420fadd0906bf0382227",
			"revisionTime": "2018-05-23T23:28:20Z"
		},
		{
			"checksumSHA1": "g/V4qrXjUGG9B+e3hB+4NAYJ5Gs=",
			"path": "github.com/gorilla/context",
			"revision": "08b5f424b9271eedf6f9f0ce86cb9396ed337a42",
			"revisionTime": "2016-08-17T18:46:32Z"
		},
		{
			"checksumSHA1": "LJ2n8ZErZPI/4L6hrdBdLiLadFA=",
			"path": "github.com/gorilla/csrf",
			"revision": "d69028034505973d02c6f66343bd9da766062d8e",
			"revisionTime": "2018-06-08T13:52:59Z"
		},
		{
			"checksumSHA1": "bxGugQqbVWgF57aqYOQkPwEC2m8=",
			"path": "github.com/gorilla/handlers",
			"revision": "13a38d26174b16d5b4bf6f1094c1389ec9879572",
			"revisionTime": "2018-05-08T19:34:52Z"
		},
		{
			"checksumSHA1": "Aw8z8w/d+EFt8XCUYPjzSe0bPrU=",
			"path": "github.com/gorilla/mux",
			"revision": "cb4698366aa625048f3b815af6a0dea8aef9280a",
			"revisionTime": "2018-06-05T21:15:56Z"
		},
		{
			"checksumSHA1": "mitzC+fL94AXk/KeUfEZG6Ynb3U=",
			"path": "github.com/gorilla/securecookie",
			"revision": "78f3d318a8bf316cda921f25e96fd0b441c5173d",
			"revisionTime": "2018-06-08T14:44:17Z"
		},
		{
			"checksumSHA1": "nB526COHQwGljTcMf+JJP3gc9Ck=",
			"path": "github.com/gorilla/sessions",
			"revision": "03b6f63cc43ef9c7240a635a5e22b13180e822b8",
			"revisionTime": "2018-06-06T15:52:11Z"
		},
		{
			"checksumSHA1": "cdOCt0Yb+hdErz8NAQqayxPmRsY=",
			"path": "github.com/hashicorp/errwrap",
			"revision": "7554cd9344cec97297fa6649b055a8c98c2a1e55",
			"revisionTime": "2014-10-28T05:47:10Z"
		},
		{
			"checksumSHA1": "YAq1rqZIp+M74Q+jMBQkkMKm3VM=",
			"path": "github.com/hashicorp/go-cleanhttp",
			"revision": "d5fe4b57a186c716b0e00b8c301cbd9b4182694d",
			"revisionTime": "2017-12-18T14:54:08Z"
		},
		{
			"checksumSHA1": "g7uHECbzuaWwdxvwoyxBwgeERPk=",
			"path": "github.com/hashicorp/go-multierror",
			"revision": "b7773ae218740a7be65057fc60b366a49b538a44",
			"revisionTime": "2017-12-04T18:29:08Z"
		},
		{
			"checksumSHA1": "s6mKR1dSKP04+A3kwSsFr/PvsOU=",
			"path": "github.com/hashicorp/go-retryablehttp",
			"revision": "3b087ef2d313afe6c55b2f511d20db04ca767075",
			"revisionTime": "2018-05-31T21:13:21Z"
		},
		{
			"checksumSHA1": "A1PcINvF3UiwHRKn8UcgARgvGRs=",
			"path": "github.com/hashicorp/go-rootcerts",
			"revision": "6bb64b370b90e7ef1fa532be9e591a81c3493e00",
			"revisionTime": "2016-05-03T14:34:40Z"
		},
		{
			"checksumSHA1": "J47ySO1q0gcnmoMnir1q1loKzCk=",
			"path": "github.com/hashicorp/go-sockaddr",
			"revision": "6d291a969b86c4b633730bfc6b8b9d64c3aafed9",
			"revisionTime": "2018-03-20T11:50:54Z"
		},
		{
			"checksumSHA1": "HtpYAWHvd9mq+mHkpo7z8PGzMik=",
			"path": "github.com/hashicorp/hcl",
			"revision": "ef8a98b0bbce4a65b5aa4c368430a80ddc533168",
			"revisionTime": "2018-04-04T17:41:02Z"
		},
		{
			"checksumSHA1": "XQmjDva9JCGGkIecOgwtBEMCJhU=",
			"path": "github.com/hashicorp/hcl/hcl/ast",
			"revision": "ef8a98b0bbce4a65b5aa4c368430a80ddc533168",
			"revisionTime": "2018-04-04T17:41:02Z"
		},
		{
			"checksumSHA1": "1GmX7G0Pgf5XprOh+T3zXMXX0dc=",
			"path": "github.com/hashicorp/hcl/hcl/parser",
			"revision": "ef8a98b0bbce4a65b5aa4c368430a80ddc533168",
			"revisionTime": "2018-04-04T17:41:02Z"
		},
		{
			"checksumSHA1": "encY+ZtDf4nJaMvsVL2c+EJ2r3Q=",
			"path": "github.com/hashicorp/hcl/hcl/printer",
			"revision": "ef8a98b0bbce4a65b5aa4c368430a80ddc533168",
			"revisionTime": "2018-04-04T17:41:02Z"
		},
		{
			"checksumSHA1": "+qJTCxhkwC7r+VZlPlZz8S74KmU=",
			"path": "github.com/hashicorp/hcl/hcl/scanner",
			"revision": "ef8a98b0bbce4a65b5aa4c368430a80ddc533168",
			"revisionTime": "2018-04-04T17:41:02Z"
		},
		{
			"checksumSHA1": "oS3SCN9Wd6D8/LG0Yx1fu84a7gI=",
			"path": "github.com/hashicorp/hcl/hcl/strconv",
			"revision": "ef8a98b0bbce4a65b5aa4c368430a80ddc533168",
			"revisionTime": "2018-04-04T17:41:02Z"
		},
		{
			"checksumSHA1": "c6yprzj06ASwCo18TtbbNNBHljA=",
			"path": "github.com/hashicorp/hcl/hcl/token",
			"revision": "ef8a98b0bbce4a65b5aa4c368430a80ddc533168",
			"revisionTime": "2018-04-04T17:41:02Z"
		},
		{
			"checksumSHA1": "PwlfXt7mFS8UYzWxOK5DOq0yxS0=",
			"path": "github.com/hashicorp/hcl/json/parser",
			"revision": "ef8a98b0bbce4a65b5aa4c368430a80ddc533168",
			"revisionTime": "2018-04-04T17:41:02Z"
		},
		{
			"checksumSHA1": "afrZ8VmAwfTdDAYVgNSXbxa4GsA=",
			"path": "github.com/hashicorp/hcl/json/scanner",
			"revision": "ef8a98b0bbce4a65b5aa4c368430a80ddc533168",
			"revisionTime": "2018-04-04T17:41:02Z"
		},
		{
			"checksumSHA1": "fNlXQCQEnb+B3k5UDL/r15xtSJY=",
			"path": "github.com/hashicorp/hcl/json/token",
			"revision": "ef8a98b0bbce4a65b5aa4c368430a80ddc533168",
			"revisionTime": "2018-04-04T17:41:02Z"
		},
		{
			"checksumSHA1": "LYQZ+o7zJCda/6LibdN0spFco34=",
			"path": "github.com/hashicorp/vault/api",
			"revision": "c737968235c8673b872350f0a047877bee396342",
			"revisionTime": "2018-06-20T16:45:32Z"
		},
		{
			"checksumSHA1": "bSdPFOHaTwEvM4PIvn0PZfn75jM=",
			"path": "github.com/hashicorp/vault/helper/compressutil",
			"revision": "c737968235c8673b872350f0a047877bee396342",
			"revisionTime": "2018-06-20T16:45:32Z"
		},
		{
			"checksumSHA1": "RlqPBLOexQ0jj6jomhiompWKaUg=",
			"path": "github.com/hashicorp/vault/helper/hclutil",
			"revision": "c737968235c8673b872350f0a047877bee396342",
			"revisionTime": "2018-06-20T16:45:32Z"
		},
		{
			"checksumSHA1": "POgkM3GrjRFw6H3sw95YNEs552A=",
			"path": "github.com/hashicorp/vault/helper/jsonutil",
			"revision": "c737968235c8673b872350f0a047877bee396342",
			"revisionTime": "2018-06-20T16:45:32Z"
		},
		{
			"checksumSHA1": "zPHu2orsbQqIuiuQ/8elJIUR2Po=",
			"path": "github.com/hashicorp/vault/helper/parseutil",
			"revision": "c737968235c8673b872350f0a047877bee396342",
			"revisionTime": "2018-06-20T16:45:32Z"
		},
		{
			"checksumSHA1": "iwXQDzHqTFsjJW2ehYae0oLo2Ts=",
			"path": "github.com/hashicorp/vault/helper/strutil",
			"revision": "c737968235c8673b872350f0a047877bee396342",
			"revisionTime": "2018-06-20T16:45:32Z"
		},
		{
			"checksumSHA1": "Vn+LXolEnFYPN+0ejA37pbVbVD8=",
			"path": "github.com/homemade/scl",
			"revision": "7ac234959fe8e8d9fc664c6345c9ef7e485228ce",
			"revisionTime": "2017-03-14T14:23:03Z"
		},
		{
			"checksumSHA1": "blwbl9vPvRLtL5QlZgfpLvsFiZ4=",
			"path": "github.com/jmespath/go-jmespath",
			"revision": "c2b33e8439af944379acbdd9c3a5fe0bc44bd8a5",
			"revisionTime": "2018-02-06T20:15:40Z"
		},
		{
			"checksumSHA1": "F45m6rdNc9pgzu5vWN1n1Rwbk4A=",
			"path": "github.com/jmoiron/sqlx",
			"revision": "0dae4fefe7c0e190f7b5a78dac28a1c82cc8d849",
			"revisionTime": "2018-06-14T18:06:43Z"
		},
		{
			"checksumSHA1": "bXFrevmVL5Q2EwYlRHlPihxvAJA=",
			"path": "github.com/jmoiron/sqlx/reflectx",
			"revision": "0dae4fefe7c0e190f7b5a78dac28a1c82cc8d849",
			"revisionTime": "2018-06-14T18:06:43Z"
		},
		{
			"checksumSHA1": "AYZGozgchqe4WcKH/jCZI1flnP8=",
			"path": "github.com/magiconair/properties",
			"revision": "c2353362d570a7bfa228149c62842019201cfb71",
			"revisionTime": "2018-05-15T20:40:05Z"
		},
		{
			"checksumSHA1": "vOU8oTlSs07Z6qIN0wU/Tvs9gpw=",
			"path": "github.com/mattn/go-sqlite3",
			"revision": "25ecb14adfc7543176f7d85291ec7dba82c6f7e4",
			"revisionTime": "2018-05-30T13:44:54Z"
		},
		{
			"checksumSHA1": "bKMZjd2wPw13VwoE7mBeSv5djFA=",
			"path": "github.com/matttproud/golang_protobuf_extensions/pbutil",
			"revision": "c12348ce28de40eed0136aa2b644d0ee0650e56c",
			"revisionTime": "2016-04-24T11:30:07Z"
		},
		{
			"checksumSHA1": "lafP5ecnlvfzv3oYf63Ibhcl8As=",
			"path": "github.com/mikesmitty/edkey",
			"revision": "3356ea4e686a1d47ae5d2d4c3cbc1832ce2df626",
			"revisionTime": "2017-02-22T07:25:05Z"
		},
		{
			"checksumSHA1": "SvPS4zqZYImMcBu+dLgp6+9eeUo=",
			"path": "github.com/mitchellh/go-homedir",
			"revision": "3864e76763d94a6df2f9960b16a20a33da9f9a66",
			"revisionTime": "2018-05-23T09:45:22Z"
		},
		{
			"checksumSHA1": "ewGq4nGalpCQOHcmBTdAEQx1wW0=",
			"path": "github.com/mitchellh/mapstructure",
			"revision": "bb74f1db0675b241733089d5a1faa5dd8b0ef57b",
			"revisionTime": "2018-05-11T14:21:26Z"
		},
		{
			"checksumSHA1": "s9h3i5Kdj37g2eE3SlZBIX8sYyc=",
			"path": "github.com/nsheridan/autocert-wkfs-cache",
			"revision": "573c67f165428b8049b21ebfc4dc61d95c0cb3f7",
			"revisionTime": "2017-04-10T20:36:00Z"
		},
		{
			"checksumSHA1": "4YKc2c3W7KOIkhSg/InVVbQjqDk=",
			"path": "github.com/nsheridan/wkfs/s3",
			"revision": "e871f010de4760aeea618f69bd0ced290f02fbbb",
			"revisionTime": "2017-01-13T00:57:47Z"
		},
		{
			"checksumSHA1": "hlXUEyUn6u1ZhZbunDqTTEz1gyw=",
			"path": "github.com/pelletier/go-toml",
			"revision": "c01d1270ff3e442a8a57cddc1c92dc1138598194",
			"revisionTime": "2018-03-06T02:43:58Z"
		},
		{
			"checksumSHA1": "VQ8m0ncYJSbzslI7nVjiAdGEOeQ=",
			"path": "github.com/pkg/browser",
			"revision": "c90ca0c84f15f81c982e32665bffd8d7aac8f097",
			"revisionTime": "2017-05-05T12:59:00Z"
		},
		{
			"checksumSHA1": "ljd3FhYRJ91cLZz3wsH9BQQ2JbA=",
			"path": "github.com/pkg/errors",
			"revision": "816c9085562cd7ee03e7f8188a1cfd942858cded",
			"revisionTime": "2018-03-11T21:45:15Z"
		},
		{
			"checksumSHA1": "LuFv4/jlrmFNnDb/5SCSEPAM9vU=",
			"path": "github.com/pmezard/go-difflib/difflib",
			"revision": "792786c7400a136282c1664665ae0a8db921c6c2",
			"revisionTime": "2016-01-10T10:55:54Z"
		},
		{
			"checksumSHA1": "WVgL9pNO2RZCCcaXfSYSNEPgtCo=",
			"path": "github.com/prometheus/client_golang/prometheus",
			"revision": "faf4ec335fe01ae5a6a0eaa34a5a9333bfbd1a30",
			"revisionTime": "2018-06-07T12:36:07Z"
		},
		{
			"checksumSHA1": "MYqKV5uVTfCxP9zBug7naBQ1vr8=",
			"path": "github.com/prometheus/client_golang/prometheus/promhttp",
			"revision": "faf4ec335fe01ae5a6a0eaa34a5a9333bfbd1a30",
			"revisionTime": "2018-06-07T12:36:07Z"
		},
		{
			"checksumSHA1": "DvwvOlPNAgRntBzt3b3OSRMS2N4=",
			"path": "github.com/prometheus/client_model/go",
			"revision": "99fa1f4be8e564e8a6b613da7fa6f46c9edafc6c",
			"revisionTime": "2017-11-17T10:05:41Z"
		},
		{
			"checksumSHA1": "vPdC/DzEm7YbzRir2wwnpLPfay8=",
			"path": "github.com/prometheus/common/expfmt",
			"revision": "7600349dcfe1abd18d72d3a1770870d9800a7801",
			"revisionTime": "2018-05-18T15:47:59Z"
		},
		{
			"checksumSHA1": "GWlM3d2vPYyNATtTFgftS10/A9w=",
			"path": "github.com/prometheus/common/internal/bitbucket.org/ww/goautoneg",
			"revision": "7600349dcfe1abd18d72d3a1770870d9800a7801",
			"revisionTime": "2018-05-18T15:47:59Z"
		},
		{
			"checksumSHA1": "EXTRY7DL9gFW8c341Dk6LDXCBn8=",
			"path": "github.com/prometheus/common/model",
			"revision": "7600349dcfe1abd18d72d3a1770870d9800a7801",
			"revisionTime": "2018-05-18T15:47:59Z"
		},
		{
			"checksumSHA1": "s8OGVwKHbYx/oNKNyZ8f7wWK0dA=",
			"path": "github.com/prometheus/procfs",
			"revision": "7d6f385de8bea29190f15ba9931442a0eaef9af7",
			"revisionTime": "2018-06-12T22:21:13Z"
		},
		{
			"checksumSHA1": "lv9rIcjbVEGo8AT1UCUZXhXrfQc=",
			"path": "github.com/prometheus/procfs/internal/util",
			"revision": "7d6f385de8bea29190f15ba9931442a0eaef9af7",
			"revisionTime": "2018-06-12T22:21:13Z"
		},
		{
			"checksumSHA1": "HSP5hVT0CNMRa8+Xtz4z2Ic5U0E=",
			"path": "github.com/prometheus/procfs/nfs",
			"revision": "7d6f385de8bea29190f15ba9931442a0eaef9af7",
			"revisionTime": "2018-06-12T22:21:13Z"
		},
		{
			"checksumSHA1": "yItvTQLUVqm/ArLEbvEhqG0T5a0=",
			"path": "github.com/prometheus/procfs/xfs",
			"revision": "7d6f385de8bea29190f15ba9931442a0eaef9af7",
			"revisionTime": "2018-06-12T22:21:13Z"
		},
		{
			"checksumSHA1": "N11d95+f/kzeTCb408INaeNcPCE=",
			"path": "github.com/rubenv/sql-migrate",
			"revision": "3f452fc0ebebbb784fdab91f7bc79a31dcacab5c",
			"revisionTime": "2018-07-04T11:13:56Z"
		},
		{
			"checksumSHA1": "rkHieYOGBsxJaDbC7vl/e4KSatw=",
			"path": "github.com/rubenv/sql-migrate/sqlparse",
			"revision": "3f452fc0ebebbb784fdab91f7bc79a31dcacab5c",
			"revisionTime": "2018-07-04T11:13:56Z"
		},
		{
			"checksumSHA1": "6JP37UqrI0H80Gpk0Y2P+KXgn5M=",
			"path": "github.com/ryanuber/go-glob",
			"revision": "256dc444b735e061061cf46c809487313d5b0065",
			"revisionTime": "2017-01-28T01:21:29Z"
		},
		{
			"checksumSHA1": "TuQOO6bsxGGqJm3CKs8mC//ogPU=",
			"path": "github.com/sid77/drop",
			"revision": "48930369f4dbbbdcc505b30f10905ca47db8d1aa",
			"revisionTime": "2017-11-15T10:45:44Z"
		},
		{
			"checksumSHA1": "12GwP9BOFNEwDMDZnqaEcPvdBOo=",
			"path": "github.com/sid77/drop/syscall",
			"revision": "48930369f4dbbbdcc505b30f10905ca47db8d1aa",
			"revisionTime": "2017-11-15T10:45:44Z"
		},
		{
			"checksumSHA1": "wsfbX7YxbkeBp+xm9M9nBFzrCnA=",
			"path": "github.com/spf13/afero",
			"revision": "787d034dfe70e44075ccc060d346146ef53270ad",
			"revisionTime": "2018-05-31T09:43:57Z"
		},
		{
			"checksumSHA1": "HcOjO9+cwl+xYnkiGuIeesqwBs8=",
			"path": "github.com/spf13/afero/mem",
			"revision": "787d034dfe70e44075ccc060d346146ef53270ad",
			"revisionTime": "2018-05-31T09:43:57Z"
		},
		{
			"checksumSHA1": "Hc2i9OOK34PAImuNftTaHdbdLgs=",
			"path": "github.com/spf13/cast",
			"revision": "8965335b8c7107321228e3e3702cab9832751bac",
			"revisionTime": "2018-02-14T17:35:30Z"
		},
		{
			"checksumSHA1": "+JFKK0z5Eutk29rUz1lEhLxHMfk=",
			"path": "github.com/spf13/jwalterweatherman",
			"revision": "7c0cea34c8ece3fbeb2b27ab9b59511d360fb394",
			"revisionTime": "2018-01-09T13:55:06Z"
		},
		{
			"checksumSHA1": "OJI0OgC5V8gZtfS1e0CDYMhkDNc=",
			"path": "github.com/spf13/pflag",
			"revision": "3ebe029320b2676d667ae88da602a5f854788a8a",
			"revisionTime": "2018-06-01T13:25:42Z"
		},
		{
			"checksumSHA1": "Kd8R7CLqI5pceYpTircWmxZzbvE=",
			"path": "github.com/spf13/viper",
			"revision": "15738813a09db5c8e5b60a19d67d3f9bd38da3a4",
			"revisionTime": "2018-05-06T01:38:06Z"
		},
		{
			"checksumSHA1": "c6pbpF7eowwO59phRTpF8cQ80Z0=",
			"path": "github.com/stretchr/testify/assert",
			"revision": "f35b8ab0b5a2cef36673838d662e249dd9c94686",
			"revisionTime": "2018-05-06T18:05:49Z"
		},
		{
			"checksumSHA1": "Mqb+Cn1S2ZN/nOfn8FDaAiXTdhU=",
			"path": "github.com/stripe/krl",
			"revision": "fd565ec6f8e236d6b63b953f3aecb2f2cca80605",
			"revisionTime": "2016-07-21T22:16:07Z"
		},
		{
			"checksumSHA1": "d46KQrSl7QpwDuyz9iIdPod7bfQ=",
			"path": "github.com/xanzy/go-gitlab",
			"revision": "1c1cfedc5a8ffe122b1981e8b0822fe22f461643",
			"revisionTime": "2018-06-11T10:48:51Z"
		},
		{
			"checksumSHA1": "uo39gFgL6DFQf9o3W9D8hKUI4QI=",
			"path": "go.opencensus.io",
			"revision": "f886faf58fcce7e69458b5c7bc1f228d0063033b",
			"revisionTime": "2018-06-19T05:32:38Z"
		},
		{
			"checksumSHA1": "iASBoEMOkTso9Gu2cDR6AdZfhHE=",
			"path": "go.opencensus.io/exporter/stackdriver/propagation",
			"revision": "f886faf58fcce7e69458b5c7bc1f228d0063033b",
			"revisionTime": "2018-06-19T05:32:38Z"
		},
		{
			"checksumSHA1": "BhwWPIG9k2gelU3zEOkhKdedctk=",
			"path": "go.opencensus.io/internal",
			"revision": "f886faf58fcce7e69458b5c7bc1f228d0063033b",
			"revisionTime": "2018-06-19T05:32:38Z"
		},
		{
			"checksumSHA1": "Vcwr4P/uIN4haoJPglU7liURepM=",
			"path": "go.opencensus.io/internal/tagencoding",
			"revision": "f886faf58fcce7e69458b5c7bc1f228d0063033b",
			"revisionTime": "2018-06-19T05:32:38Z"
		},
		{
			"checksumSHA1": "AlTnwZ3rwh3FCwdXT4NtWa1kSKQ=",
			"path": "go.opencensus.io/plugin/ocgrpc",
			"revision": "f886faf58fcce7e69458b5c7bc1f228d0063033b",
			"revisionTime": "2018-06-19T05:32:38Z"
		},
		{
			"checksumSHA1": "g44sRfmsLXCm+ZXgPIswiW1XblE=",
			"path": "go.opencensus.io/plugin/ochttp",
			"revision": "f886faf58fcce7e69458b5c7bc1f228d0063033b",
			"revisionTime": "2018-06-19T05:32:38Z"
		},
		{
			"checksumSHA1": "0OVZlXVUMGzf8ddlnjg2yMZI4ao=",
			"path": "go.opencensus.io/plugin/ochttp/propagation/b3",
			"revision": "f886faf58fcce7e69458b5c7bc1f228d0063033b",
			"revisionTime": "2018-06-19T05:32:38Z"
		},
		{
			"checksumSHA1": "uMIlbT86FQsxwB8w2u1qMDm2MeA=",
			"path": "go.opencensus.io/stats",
			"revision": "f886faf58fcce7e69458b5c7bc1f228d0063033b",
			"revisionTime": "2018-06-19T05:32:38Z"
		},
		{
			"checksumSHA1": "R0Glq4iKrvXHiHzbvt+5+Aqo6sY=",
			"path": "go.opencensus.io/stats/internal",
			"revision": "f886faf58fcce7e69458b5c7bc1f228d0063033b",
			"revisionTime": "2018-06-19T05:32:38Z"
		},
		{
			"checksumSHA1": "VdqQxUxtJFyGYPcl6Ryc3gMYnEI=",
			"path": "go.opencensus.io/stats/view",
			"revision": "f886faf58fcce7e69458b5c7bc1f228d0063033b",
			"revisionTime": "2018-06-19T05:32:38Z"
		},
		{
			"checksumSHA1": "ZWdN4cT8j9RFeFkTolXi4hvacwM=",
			"path": "go.opencensus.io/tag",
			"revision": "f886faf58fcce7e69458b5c7bc1f228d0063033b",
			"revisionTime": "2018-06-19T05:32:38Z"
		},
		{
			"checksumSHA1": "R9E+Gh0GgSgCYWrxDttcmDKsArE=",
			"path": "go.opencensus.io/trace",
			"revision": "f886faf58fcce7e69458b5c7bc1f228d0063033b",
			"revisionTime": "2018-06-19T05:32:38Z"
		},
		{
			"checksumSHA1": "0P3BycP6CFnFNRCnF4dTlMEJgEI=",
			"path": "go.opencensus.io/trace/internal",
			"revision": "f886faf58fcce7e69458b5c7bc1f228d0063033b",
			"revisionTime": "2018-06-19T05:32:38Z"
		},
		{
			"checksumSHA1": "FHJParRi8f1GHO7Cx+lk3bMWBq0=",
			"path": "go.opencensus.io/trace/propagation",
			"revision": "f886faf58fcce7e69458b5c7bc1f228d0063033b",
			"revisionTime": "2018-06-19T05:32:38Z"
		},
		{
			"checksumSHA1": "8MgfX/QKyUQhzsefrwcAVCHPHJM=",
			"path": "go4.org/wkfs",
			"revision": "9599cf28b011184741f249bd9f9330756b506cbc",
			"revisionTime": "2018-04-17T22:48:46Z"
		},
		{
			"checksumSHA1": "xctlZc5TXWWKeqxAIwtwZ2w9zfQ=",
			"path": "go4.org/wkfs/gcs",
			"revision": "9599cf28b011184741f249bd9f9330756b506cbc",
			"revisionTime": "2018-04-17T22:48:46Z"
		},
		{
			"checksumSHA1": "1wzl062spqfhV985nlLdj/cngns=",
			"path": "golang.org/x/crypto/acme",
			"revision": "7f39a6fea4fe9364fb61e1def6a268a51b4f3a06",
			"revisionTime": "2018-06-15T16:03:23Z"
		},
		{
			"checksumSHA1": "JjpnjJabumVpCg8Sths68wWNv7Q=",
			"path": "golang.org/x/crypto/acme/autocert",
			"revision": "7f39a6fea4fe9364fb61e1def6a268a51b4f3a06",
			"revisionTime": "2018-06-15T16:03:23Z"
		},
		{
			"checksumSHA1": "IQkUIOnvlf0tYloFx9mLaXSvXWQ=",
			"path": "golang.org/x/crypto/curve25519",
			"revision": "7f39a6fea4fe9364fb61e1def6a268a51b4f3a06",
			"revisionTime": "2018-06-15T16:03:23Z"
		},
		{
			"checksumSHA1": "2LpxYGSf068307b7bhAuVjvzLLc=",
			"path": "golang.org/x/crypto/ed25519",
			"revision": "7f39a6fea4fe9364fb61e1def6a268a51b4f3a06",
			"revisionTime": "2018-06-15T16:03:23Z"
		},
		{
			"checksumSHA1": "0JTAFXPkankmWcZGQJGScLDiaN8=",
			"path": "golang.org/x/crypto/ed25519/internal/edwards25519",
			"revision": "7f39a6fea4fe9364fb61e1def6a268a51b4f3a06",
			"revisionTime": "2018-06-15T16:03:23Z"
		},
		{
			"checksumSHA1": "cZxP1MWcUqAi4Q3AUMDE1uAWZNc=",
			"path": "golang.org/x/crypto/internal/chacha20",
			"revision": "7f39a6fea4fe9364fb61e1def6a268a51b4f3a06",
			"revisionTime": "2018-06-15T16:03:23Z"
		},
		{
			"checksumSHA1": "/U7f2gaH6DnEmLguVLDbipU6kXU=",
			"path": "golang.org/x/crypto/internal/subtle",
			"revision": "7f39a6fea4fe9364fb61e1def6a268a51b4f3a06",
			"revisionTime": "2018-06-15T16:03:23Z"
		},
		{
			"checksumSHA1": "vKbPb9fpjCdzuoOvajOJnYfHG2g=",
			"path": "golang.org/x/crypto/poly1305",
			"revision": "7f39a6fea4fe9364fb61e1def6a268a51b4f3a06",
			"revisionTime": "2018-06-15T16:03:23Z"
		},
		{
			"checksumSHA1": "5UDaK1KsPOI7P/Q1b17FnNno36o=",
			"path": "golang.org/x/crypto/ssh",
			"revision": "7f39a6fea4fe9364fb61e1def6a268a51b4f3a06",
			"revisionTime": "2018-06-15T16:03:23Z"
		},
		{
			"checksumSHA1": "R9VBzgWGaphXv2/b4DLeMAbq9Xg=",
			"path": "golang.org/x/crypto/ssh/agent",
			"revision": "7f39a6fea4fe9364fb61e1def6a268a51b4f3a06",
			"revisionTime": "2018-06-15T16:03:23Z"
		},
		{
			"checksumSHA1": "GtamqiJoL7PGHsN454AoffBFMa8=",
			"path": "golang.org/x/net/context",
			"revision": "49c15d80dfbc983ea25246ee959d970efe09ec09",
			"revisionTime": "2018-07-31T17:08:08Z"
		},
		{
			"checksumSHA1": "WHc3uByvGaMcnSoI21fhzYgbOgg=",
			"path": "golang.org/x/net/context/ctxhttp",
			"revision": "db08ff08e8622530d9ed3a0e8ac279f6d4c02196",
			"revisionTime": "2018-06-11T16:35:41Z"
		},
		{
			"checksumSHA1": "pCY4YtdNKVBYRbNvODjx8hj0hIs=",
			"path": "golang.org/x/net/http/httpguts",
			"revision": "db08ff08e8622530d9ed3a0e8ac279f6d4c02196",
			"revisionTime": "2018-06-11T16:35:41Z"
		},
		{
			"checksumSHA1": "NNo0AcF8P5+b/140t0Wox/HFkkw=",
			"path": "golang.org/x/net/http2",
			"revision": "db08ff08e8622530d9ed3a0e8ac279f6d4c02196",
			"revisionTime": "2018-06-11T16:35:41Z"
		},
		{
			"checksumSHA1": "leSW9aM30mATlWs/eeqhQQh/3eo=",
			"path": "golang.org/x/net/http2/hpack",
			"revision": "db08ff08e8622530d9ed3a0e8ac279f6d4c02196",
			"revisionTime": "2018-06-11T16:35:41Z"
		},
		{
			"checksumSHA1": "RcrB7tgYS/GMW4QrwVdMOTNqIU8=",
			"path": "golang.org/x/net/idna",
			"revision": "db08ff08e8622530d9ed3a0e8ac279f6d4c02196",
			"revisionTime": "2018-06-11T16:35:41Z"
		},
		{
			"checksumSHA1": "UxahDzW2v4mf/+aFxruuupaoIwo=",
			"path": "golang.org/x/net/internal/timeseries",
			"revision": "db08ff08e8622530d9ed3a0e8ac279f6d4c02196",
			"revisionTime": "2018-06-11T16:35:41Z"
		},
		{
			"checksumSHA1": "rJn3m/27kO+2IU6KCCZ74Miby+8=",
			"path": "golang.org/x/net/trace",
			"revision": "db08ff08e8622530d9ed3a0e8ac279f6d4c02196",
			"revisionTime": "2018-06-11T16:35:41Z"
		},
		{
			"checksumSHA1": "j0z/2h06wsvTkGiLaZ5XFLbMKfo=",
			"path": "golang.org/x/oauth2",
			"revision": "ef147856a6ddbb60760db74283d2424e98c87bff",
			"revisionTime": "2018-06-20T17:47:24Z"
		},
		{
			"checksumSHA1": "Yokz/Wl4zeuOZG2ev8LuaLtMotE=",
			"path": "golang.org/x/oauth2/github",
			"revision": "ef147856a6ddbb60760db74283d2424e98c87bff",
			"revisionTime": "2018-06-20T17:47:24Z"
		},
		{
			"checksumSHA1": "z7mSaGccufg15ki2YPd+M5PlsUc=",
			"path": "golang.org/x/oauth2/google",
			"revision": "ef147856a6ddbb60760db74283d2424e98c87bff",
			"revisionTime": "2018-06-20T17:47:24Z"
		},
		{
			"checksumSHA1": "dUy8bGC7/IAgHMxm/Hdfs/TGfks=",
			"path": "golang.org/x/oauth2/internal",
			"revision": "ef147856a6ddbb60760db74283d2424e98c87bff",
			"revisionTime": "2018-06-20T17:47:24Z"
		},
		{
			"checksumSHA1": "huVltYnXdRFDJLgp/ZP9IALzG7g=",
			"path": "golang.org/x/oauth2/jws",
			"revision": "ef147856a6ddbb60760db74283d2424e98c87bff",
			"revisionTime": "2018-06-20T17:47:24Z"
		},
		{
			"checksumSHA1": "QPndO4ODVdEBILRhJ6869UDAoHc=",
			"path": "golang.org/x/oauth2/jwt",
			"revision": "ef147856a6ddbb60760db74283d2424e98c87bff",
			"revisionTime": "2018-06-20T17:47:24Z"
		},
		{
<<<<<<< HEAD
			"checksumSHA1": "91mzAbqHQ6AAK65DzB4IkLOcvtk=",
			"path": "golang.org/x/oauth2/microsoft",
			"revision": "ef147856a6ddbb60760db74283d2424e98c87bff",
			"revisionTime": "2018-06-20T17:47:24Z"
=======
			"checksumSHA1": "S0DP7Pn7sZUmXc55IzZnNvERu6s=",
			"path": "golang.org/x/sync/errgroup",
			"revision": "1d60e4601c6fd243af51cc01ddf169918a5407ca",
			"revisionTime": "2018-03-14T17:21:19Z"
>>>>>>> 30c64cb3
		},
		{
			"checksumSHA1": "USMsFbKZrNd1b9oRFbjevPr6PmI=",
			"path": "golang.org/x/sys/unix",
			"revision": "ad87a3a340fa7f3bed189293fbfa7a9b7e021ae1",
			"revisionTime": "2018-06-18T16:37:21Z"
		},
		{
			"checksumSHA1": "CbpjEkkOeh0fdM/V8xKDdI0AA88=",
			"path": "golang.org/x/text/secure/bidirule",
			"revision": "5cec4b58c438bd98288aeb248bab2c1840713d21",
			"revisionTime": "2018-05-20T16:02:21Z"
		},
		{
			"checksumSHA1": "ziMb9+ANGRJSSIuxYdRbA+cDRBQ=",
			"path": "golang.org/x/text/transform",
			"revision": "5cec4b58c438bd98288aeb248bab2c1840713d21",
			"revisionTime": "2018-05-20T16:02:21Z"
		},
		{
			"checksumSHA1": "w8kDfZ1Ug+qAcVU0v8obbu3aDOY=",
			"path": "golang.org/x/text/unicode/bidi",
			"revision": "5cec4b58c438bd98288aeb248bab2c1840713d21",
			"revisionTime": "2018-05-20T16:02:21Z"
		},
		{
			"checksumSHA1": "BCNYmf4Ek93G4lk5x3ucNi/lTwA=",
			"path": "golang.org/x/text/unicode/norm",
			"revision": "5cec4b58c438bd98288aeb248bab2c1840713d21",
			"revisionTime": "2018-05-20T16:02:21Z"
		},
		{
			"checksumSHA1": "HoCvrd3hEhsFeBOdEw7cbcfyk50=",
			"path": "golang.org/x/time/rate",
			"revision": "fbb02b2291d28baffd63558aa44b4b56f178d650",
			"revisionTime": "2018-04-12T16:56:04Z"
		},
		{
			"checksumSHA1": "RIKH6cQNe0mczH5HxseRIpEYidE=",
			"path": "google.golang.org/api/gensupport",
			"revision": "2eea9ba0a3d94f6ab46508083e299a00bbbc65f6",
			"revisionTime": "2018-06-14T00:04:35Z"
		},
		{
			"checksumSHA1": "vN2q4J0jDKFQRGfFQ15cOSILz5s=",
			"path": "google.golang.org/api/googleapi",
			"revision": "2eea9ba0a3d94f6ab46508083e299a00bbbc65f6",
			"revisionTime": "2018-06-14T00:04:35Z"
		},
		{
			"checksumSHA1": "1K0JxrUfDqAB3MyRiU1LKjfHyf4=",
			"path": "google.golang.org/api/googleapi/internal/uritemplates",
			"revision": "2eea9ba0a3d94f6ab46508083e299a00bbbc65f6",
			"revisionTime": "2018-06-14T00:04:35Z"
		},
		{
			"checksumSHA1": "Mr2fXhMRzlQCgANFm91s536pG7E=",
			"path": "google.golang.org/api/googleapi/transport",
			"revision": "2eea9ba0a3d94f6ab46508083e299a00bbbc65f6",
			"revisionTime": "2018-06-14T00:04:35Z"
		},
		{
			"checksumSHA1": "U6423i/mbz+0z9yFzxZhFb2z7uQ=",
			"path": "google.golang.org/api/internal",
			"revision": "2eea9ba0a3d94f6ab46508083e299a00bbbc65f6",
			"revisionTime": "2018-06-14T00:04:35Z"
		},
		{
			"checksumSHA1": "HXuMQALvqd+ZLG0pC1l7gX8nNyE=",
			"path": "google.golang.org/api/iterator",
			"revision": "2eea9ba0a3d94f6ab46508083e299a00bbbc65f6",
			"revisionTime": "2018-06-14T00:04:35Z"
		},
		{
			"checksumSHA1": "ewY979ofazYYUteAiXjIPFIJ8lw=",
			"path": "google.golang.org/api/oauth2/v2",
			"revision": "2eea9ba0a3d94f6ab46508083e299a00bbbc65f6",
			"revisionTime": "2018-06-14T00:04:35Z"
		},
		{
			"checksumSHA1": "nRdRxuTHHABuTkEtzVkYfR4CiwU=",
			"path": "google.golang.org/api/option",
			"revision": "2eea9ba0a3d94f6ab46508083e299a00bbbc65f6",
			"revisionTime": "2018-06-14T00:04:35Z"
		},
		{
			"checksumSHA1": "pYkkY/LVRQ636AlU+DFsnTjDD1s=",
			"path": "google.golang.org/api/storage/v1",
			"revision": "2eea9ba0a3d94f6ab46508083e299a00bbbc65f6",
			"revisionTime": "2018-06-14T00:04:35Z"
		},
		{
			"checksumSHA1": "ff2VA6uoFKnT/k+NnsRQf9aHQGk=",
			"path": "google.golang.org/api/transport",
			"revision": "2eea9ba0a3d94f6ab46508083e299a00bbbc65f6",
			"revisionTime": "2018-06-14T00:04:35Z"
		},
		{
			"checksumSHA1": "pKSGJ1aXe6oEaWCTO3aQbN6gDLg=",
			"path": "google.golang.org/api/transport/grpc",
			"revision": "2eea9ba0a3d94f6ab46508083e299a00bbbc65f6",
			"revisionTime": "2018-06-14T00:04:35Z"
		},
		{
			"checksumSHA1": "3RlacQJ8uvV86hx3grrPA2WCjX0=",
			"path": "google.golang.org/api/transport/http",
			"revision": "2eea9ba0a3d94f6ab46508083e299a00bbbc65f6",
			"revisionTime": "2018-06-14T00:04:35Z"
		},
		{
			"checksumSHA1": "QoM8iwt2FVbTHR+Lav3dXmEu/7o=",
			"path": "google.golang.org/appengine",
			"revision": "b1f26356af11148e710935ed1ac8a7f5702c7612",
			"revisionTime": "2018-05-21T22:34:13Z"
		},
		{
			"checksumSHA1": "LiyXfqOzaeQ8vgYZH3t2hUEdVTw=",
			"path": "google.golang.org/appengine/cloudsql",
			"revision": "b1f26356af11148e710935ed1ac8a7f5702c7612",
			"revisionTime": "2018-05-21T22:34:13Z"
		},
		{
			"checksumSHA1": "x2UMjnBCqXdCFcKF4U925pCxmxQ=",
			"path": "google.golang.org/appengine/internal",
			"revision": "b1f26356af11148e710935ed1ac8a7f5702c7612",
			"revisionTime": "2018-05-21T22:34:13Z"
		},
		{
			"checksumSHA1": "YI9+yxvbfgIihM3UXZfFwioAc88=",
			"path": "google.golang.org/appengine/internal/app_identity",
			"revision": "b1f26356af11148e710935ed1ac8a7f5702c7612",
			"revisionTime": "2018-05-21T22:34:13Z"
		},
		{
			"checksumSHA1": "PJ+aP3+eOZn+ckAb4NZPHNAxESk=",
			"path": "google.golang.org/appengine/internal/base",
			"revision": "b1f26356af11148e710935ed1ac8a7f5702c7612",
			"revisionTime": "2018-05-21T22:34:13Z"
		},
		{
			"checksumSHA1": "2JYgCZVGTTsBIhh29M5ItZGXQ7E=",
			"path": "google.golang.org/appengine/internal/datastore",
			"revision": "b1f26356af11148e710935ed1ac8a7f5702c7612",
			"revisionTime": "2018-05-21T22:34:13Z"
		},
		{
			"checksumSHA1": "Tmunm9UyiE/Bs+JDU2ej2jTsFoY=",
			"path": "google.golang.org/appengine/internal/log",
			"revision": "b1f26356af11148e710935ed1ac8a7f5702c7612",
			"revisionTime": "2018-05-21T22:34:13Z"
		},
		{
			"checksumSHA1": "0WONGA6dPWAV2Kex8qSXiID4Zxs=",
			"path": "google.golang.org/appengine/internal/modules",
			"revision": "b1f26356af11148e710935ed1ac8a7f5702c7612",
			"revisionTime": "2018-05-21T22:34:13Z"
		},
		{
			"checksumSHA1": "ZZYm/rh5ssupiYTO/dazGw/IWZM=",
			"path": "google.golang.org/appengine/internal/remote_api",
			"revision": "b1f26356af11148e710935ed1ac8a7f5702c7612",
			"revisionTime": "2018-05-21T22:34:13Z"
		},
		{
			"checksumSHA1": "+j5NK0I5kCiColD3CRBidkUz1RQ=",
			"path": "google.golang.org/appengine/internal/socket",
			"revision": "b1f26356af11148e710935ed1ac8a7f5702c7612",
			"revisionTime": "2018-05-21T22:34:13Z"
		},
		{
			"checksumSHA1": "bTGqlontu6VG532l5otdWy6f6m4=",
			"path": "google.golang.org/appengine/internal/urlfetch",
			"revision": "b1f26356af11148e710935ed1ac8a7f5702c7612",
			"revisionTime": "2018-05-21T22:34:13Z"
		},
		{
			"checksumSHA1": "MharNMGnQusRPdmBYXDxz2cCHPU=",
			"path": "google.golang.org/appengine/socket",
			"revision": "b1f26356af11148e710935ed1ac8a7f5702c7612",
			"revisionTime": "2018-05-21T22:34:13Z"
		},
		{
			"checksumSHA1": "akOV9pYnCbcPA8wJUutSQVibdyg=",
			"path": "google.golang.org/appengine/urlfetch",
			"revision": "b1f26356af11148e710935ed1ac8a7f5702c7612",
			"revisionTime": "2018-05-21T22:34:13Z"
		},
		{
			"checksumSHA1": "bTNVkZT0QcwhkxRmrcurTFgIdkk=",
			"path": "google.golang.org/genproto/googleapis/api/annotations",
			"revision": "32ee49c4dd805befd833990acba36cb75042378c",
			"revisionTime": "2018-06-08T18:12:17Z"
		},
		{
			"checksumSHA1": "t8wvaBPVN5cJxFiS6RyfKRTB/IQ=",
			"path": "google.golang.org/genproto/googleapis/iam/v1",
			"revision": "32ee49c4dd805befd833990acba36cb75042378c",
			"revisionTime": "2018-06-08T18:12:17Z"
		},
		{
			"checksumSHA1": "MfiQCKjMMgSdeQWB5FJo1Rxqtl0=",
			"path": "google.golang.org/genproto/googleapis/rpc/code",
			"revision": "32ee49c4dd805befd833990acba36cb75042378c",
			"revisionTime": "2018-06-08T18:12:17Z"
		},
		{
			"checksumSHA1": "AubR8T/clx04wAEJlXwpwxI4uTM=",
			"path": "google.golang.org/genproto/googleapis/rpc/status",
			"revision": "32ee49c4dd805befd833990acba36cb75042378c",
			"revisionTime": "2018-06-08T18:12:17Z"
		},
		{
			"checksumSHA1": "3DafCRUFJRbm/1tIMpqgdd8pAkg=",
			"path": "google.golang.org/grpc",
			"revision": "b519e3d28d377e55a0d44c9b83e6aee4d02d731d",
			"revisionTime": "2018-06-20T19:19:01Z"
		},
		{
			"checksumSHA1": "xX1+b0/gjwxrjocYH5W/LyQPjs4=",
			"path": "google.golang.org/grpc/balancer",
			"revision": "b519e3d28d377e55a0d44c9b83e6aee4d02d731d",
			"revisionTime": "2018-06-20T19:19:01Z"
		},
		{
			"checksumSHA1": "lw+L836hLeH8+//le+C+ycddCCU=",
			"path": "google.golang.org/grpc/balancer/base",
			"revision": "b519e3d28d377e55a0d44c9b83e6aee4d02d731d",
			"revisionTime": "2018-06-20T19:19:01Z"
		},
		{
			"checksumSHA1": "DJ1AtOk4Pu7bqtUMob95Hw8HPNw=",
			"path": "google.golang.org/grpc/balancer/roundrobin",
			"revision": "b519e3d28d377e55a0d44c9b83e6aee4d02d731d",
			"revisionTime": "2018-06-20T19:19:01Z"
		},
		{
			"checksumSHA1": "R3tuACGAPyK4lr+oSNt1saUzC0M=",
			"path": "google.golang.org/grpc/codes",
			"revision": "b519e3d28d377e55a0d44c9b83e6aee4d02d731d",
			"revisionTime": "2018-06-20T19:19:01Z"
		},
		{
			"checksumSHA1": "XH2WYcDNwVO47zYShREJjcYXm0Y=",
			"path": "google.golang.org/grpc/connectivity",
			"revision": "b519e3d28d377e55a0d44c9b83e6aee4d02d731d",
			"revisionTime": "2018-06-20T19:19:01Z"
		},
		{
			"checksumSHA1": "KthiDKNPHMeIu967enqtE4NaZzI=",
			"path": "google.golang.org/grpc/credentials",
			"revision": "b519e3d28d377e55a0d44c9b83e6aee4d02d731d",
			"revisionTime": "2018-06-20T19:19:01Z"
		},
		{
			"checksumSHA1": "QbufP1o0bXrtd5XecqdRCK/Vl0M=",
			"path": "google.golang.org/grpc/credentials/oauth",
			"revision": "b519e3d28d377e55a0d44c9b83e6aee4d02d731d",
			"revisionTime": "2018-06-20T19:19:01Z"
		},
		{
			"checksumSHA1": "cfLb+pzWB+Glwp82rgfcEST1mv8=",
			"path": "google.golang.org/grpc/encoding",
			"revision": "b519e3d28d377e55a0d44c9b83e6aee4d02d731d",
			"revisionTime": "2018-06-20T19:19:01Z"
		},
		{
			"checksumSHA1": "LKKkn7EYA+Do9Qwb2/SUKLFNxoo=",
			"path": "google.golang.org/grpc/encoding/proto",
			"revision": "b519e3d28d377e55a0d44c9b83e6aee4d02d731d",
			"revisionTime": "2018-06-20T19:19:01Z"
		},
		{
			"checksumSHA1": "ZPPSFisPDz2ANO4FBZIft+fRxyk=",
			"path": "google.golang.org/grpc/grpclog",
			"revision": "b519e3d28d377e55a0d44c9b83e6aee4d02d731d",
			"revisionTime": "2018-06-20T19:19:01Z"
		},
		{
			"checksumSHA1": "cSdzm5GhbalJbWUNrN8pRdW0uks=",
			"path": "google.golang.org/grpc/internal",
			"revision": "b519e3d28d377e55a0d44c9b83e6aee4d02d731d",
			"revisionTime": "2018-06-20T19:19:01Z"
		},
		{
			"checksumSHA1": "uDJA7QK2iGnEwbd9TPqkLaM+xuU=",
			"path": "google.golang.org/grpc/internal/backoff",
			"revision": "b519e3d28d377e55a0d44c9b83e6aee4d02d731d",
			"revisionTime": "2018-06-20T19:19:01Z"
		},
		{
			"checksumSHA1": "DpRAlo/UzTvErgcJ9SUQ+lmTxws=",
			"path": "google.golang.org/grpc/internal/channelz",
			"revision": "b519e3d28d377e55a0d44c9b83e6aee4d02d731d",
			"revisionTime": "2018-06-20T19:19:01Z"
		},
		{
			"checksumSHA1": "70gndc/uHwyAl3D45zqp7vyHWlo=",
			"path": "google.golang.org/grpc/internal/grpcrand",
			"revision": "b519e3d28d377e55a0d44c9b83e6aee4d02d731d",
			"revisionTime": "2018-06-20T19:19:01Z"
		},
		{
			"checksumSHA1": "hcuHgKp8W0wIzoCnNfKI8NUss5o=",
			"path": "google.golang.org/grpc/keepalive",
			"revision": "b519e3d28d377e55a0d44c9b83e6aee4d02d731d",
			"revisionTime": "2018-06-20T19:19:01Z"
		},
		{
			"checksumSHA1": "OjIAi5AzqlQ7kLtdAyjvdgMf6hc=",
			"path": "google.golang.org/grpc/metadata",
			"revision": "b519e3d28d377e55a0d44c9b83e6aee4d02d731d",
			"revisionTime": "2018-06-20T19:19:01Z"
		},
		{
			"checksumSHA1": "VvGBoawND0urmYDy11FT+U1IHtU=",
			"path": "google.golang.org/grpc/naming",
			"revision": "b519e3d28d377e55a0d44c9b83e6aee4d02d731d",
			"revisionTime": "2018-06-20T19:19:01Z"
		},
		{
			"checksumSHA1": "n5EgDdBqFMa2KQFhtl+FF/4gIFo=",
			"path": "google.golang.org/grpc/peer",
			"revision": "b519e3d28d377e55a0d44c9b83e6aee4d02d731d",
			"revisionTime": "2018-06-20T19:19:01Z"
		},
		{
			"checksumSHA1": "QOKwFz4Zdfxfjs8czgCCtzM5bk4=",
			"path": "google.golang.org/grpc/resolver",
			"revision": "b519e3d28d377e55a0d44c9b83e6aee4d02d731d",
			"revisionTime": "2018-06-20T19:19:01Z"
		},
		{
			"checksumSHA1": "30RAjcyNXLww43ikGOpiy3jg8WY=",
			"path": "google.golang.org/grpc/resolver/dns",
			"revision": "b519e3d28d377e55a0d44c9b83e6aee4d02d731d",
			"revisionTime": "2018-06-20T19:19:01Z"
		},
		{
			"checksumSHA1": "zs9M4xE8Lyg4wvuYvR00XoBxmuw=",
			"path": "google.golang.org/grpc/resolver/passthrough",
			"revision": "b519e3d28d377e55a0d44c9b83e6aee4d02d731d",
			"revisionTime": "2018-06-20T19:19:01Z"
		},
		{
			"checksumSHA1": "YclPgme2gT3S0hTkHVdE1zAxJdo=",
			"path": "google.golang.org/grpc/stats",
			"revision": "b519e3d28d377e55a0d44c9b83e6aee4d02d731d",
			"revisionTime": "2018-06-20T19:19:01Z"
		},
		{
			"checksumSHA1": "t/NhHuykWsxY0gEBd2WIv5RVBK8=",
			"path": "google.golang.org/grpc/status",
			"revision": "b519e3d28d377e55a0d44c9b83e6aee4d02d731d",
			"revisionTime": "2018-06-20T19:19:01Z"
		},
		{
			"checksumSHA1": "qvArRhlrww5WvRmbyMF2mUfbJew=",
			"path": "google.golang.org/grpc/tap",
			"revision": "b519e3d28d377e55a0d44c9b83e6aee4d02d731d",
			"revisionTime": "2018-06-20T19:19:01Z"
		},
		{
			"checksumSHA1": "FmV+Y3VY7iRchu5m38iQTPMNAKc=",
			"path": "google.golang.org/grpc/transport",
			"revision": "b519e3d28d377e55a0d44c9b83e6aee4d02d731d",
			"revisionTime": "2018-06-20T19:19:01Z"
		},
		{
			"checksumSHA1": "xunNOgG8P6Xh4SM+LPQ1zMDXa8Q=",
			"path": "gopkg.in/gorp.v1",
			"revision": "c87af80f3cc5036b55b83d77171e156791085e2e",
			"revisionTime": "2015-02-04T08:55:30Z"
		},
		{
			"checksumSHA1": "ZSWoOPUNRr5+3dhkLK3C4cZAQPk=",
			"path": "gopkg.in/yaml.v2",
			"revision": "5420a8b6744d3b0345ab293f6fcba19c978f1183",
			"revisionTime": "2018-03-28T19:50:20Z"
		}
	],
	"rootPath": "github.com/nsheridan/cashier"
}<|MERGE_RESOLUTION|>--- conflicted
+++ resolved
@@ -979,17 +979,16 @@
 			"revisionTime": "2018-06-20T17:47:24Z"
 		},
 		{
-<<<<<<< HEAD
 			"checksumSHA1": "91mzAbqHQ6AAK65DzB4IkLOcvtk=",
 			"path": "golang.org/x/oauth2/microsoft",
 			"revision": "ef147856a6ddbb60760db74283d2424e98c87bff",
 			"revisionTime": "2018-06-20T17:47:24Z"
-=======
+		},
+		{
 			"checksumSHA1": "S0DP7Pn7sZUmXc55IzZnNvERu6s=",
 			"path": "golang.org/x/sync/errgroup",
 			"revision": "1d60e4601c6fd243af51cc01ddf169918a5407ca",
 			"revisionTime": "2018-03-14T17:21:19Z"
->>>>>>> 30c64cb3
 		},
 		{
 			"checksumSHA1": "USMsFbKZrNd1b9oRFbjevPr6PmI=",
