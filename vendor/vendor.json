--- conflicted
+++ resolved
@@ -959,17 +959,13 @@
 			"revisionTime": "2018-06-20T17:47:24Z"
 		},
 		{
-<<<<<<< HEAD
 			"checksumSHA1": "91mzAbqHQ6AAK65DzB4IkLOcvtk=",
 			"path": "golang.org/x/oauth2/microsoft",
 			"revision": "ec22f46f877b4505e0117eeaab541714644fdd28",
 			"revisionTime": "2018-05-28T20:23:04Z"
 		},
 		{
-			"checksumSHA1": "FUo16zuO20jOcdCUu0IgiF51koE=",
-=======
 			"checksumSHA1": "USMsFbKZrNd1b9oRFbjevPr6PmI=",
->>>>>>> de6d2c52
 			"path": "golang.org/x/sys/unix",
 			"revision": "ad87a3a340fa7f3bed189293fbfa7a9b7e021ae1",
 			"revisionTime": "2018-06-18T16:37:21Z"
