# Cashier

[![Build Status](https://travis-ci.org/nsheridan/cashier.svg?branch=master)](https://travis-ci.org/nsheridan/cashier)

- [Cashier](#cashier)
	- [How it works](#how-it-works)
- [Quick start](#quick-start)
	- [Installation using Go tools](#installation-using-go-tools)
	- [Using docker](#using-docker)
- [Requirements](#requirements)
	- [Server](#server)
	- [Client](#client)
- [Configuration](#configuration)
	- [server](#server-1)
		- [database](#database)
		- [datastore](#datastore) [DEPRECATED]
	- [auth](#auth)
		- [Provider-specific options](#provider-specific-options)
	- [ssh](#ssh)
	- [aws](#aws)
	- [vault](#vault)
- [Usage](#usage)
	- [Using cashier](#using-cashier)
	- [Configuring SSH](#configuring-ssh)
	- [Revoking certificates](#revoking-certificates)
- [Future Work](#future-work)
- [Contributing](#contributing)

Cashier is a SSH Certificate Authority (CA).

OpenSSH supports authentication using SSH certificates.
Certificates contain a public key, identity information and are signed with a standard SSH key.

Unlike ssh keys, certificates can contain additional information:
- Which user(s) may use the certificate
- When the certificate is valid from
- When the certificate expires
- Permissions

Other benefits of certificates:
-  Unlike keys certificates don't need to be distributed to every machine - the sshd just needs to trust the key that signed the certificate.
- This also works for host keys - machines can get new (signed) host certs which clients can authenticate. No more blindly typing "yes".
- Certificates can be revoked.

See also the `CERTIFICATES` [section](http://man.openbsd.org/OpenBSD-current/man1/ssh-keygen.1#CERTIFICATES) of `ssh-keygen(1)`

## How it works
The user wishes to ssh to a production machine.

They run a command which opens the CA site (e.g. https://sshca.exampleorg.com) in a browser and they login.

The CA displays a token which the user copies.

The user provides the token to the client. The client generates a new ssh key-pair.

The client sends the ssh public key to the CA along with the token.

The CA verifies the token and signs the public key with the signing key and returns the signed certificate.

The client receives the certificate and loads it and the private key into the ssh agent.

The user can now ssh to the production machine, and continue to ssh to any machine that trusts the CA signing key until the certificate is revoked or expires or is removed from the agent.

# Quick start
## Installation using Go tools
1. Use the Go tools to install cashier. The binaries `cashierd` and `cashier` will be installed in your $GOPATH.
```
go get -u github.com/nsheridan/cashier/cmd/cashier
go get -u github.com/nsheridan/cashier/cmd/cashierd
```
2. Create a signing key with `ssh-keygen` and a [cashierd.conf](example-server.conf)
3. Run the cashier server with `cashierd` and the cli with `cashier`.

## Using docker
1. Create a signing key with `ssh-keygen` and a [cashierd.conf](example-server.conf)
2. Run
```
docker run -it --rm -p 10000:10000 --name cashier -v $(pwd):/cashier nsheridan/cashier
```

# Requirements
## Server
Go 1.7 or later. May work with earlier versions.

## Client
- OpenSSH 5.6 or newer.
- A working SSH agent.

Note: I have only tested this on Linux & OSX.

# Configuration
Configuration is divided into different sections: `server`, `auth`, `ssh`, and `aws`.

## A note on files:
For any option that takes a file path as a parameter (e.g. SSH signing key, TLS key, TLS cert), the path can be one of:

- A relative or absolute filesystem path e.g. `/data/ssh_signing_key`, `tls/server.key`.
- An AWS S3 bucket + object path starting with `/s3/` e.g. `/s3/my-bucket/ssh_signing_key`. You should add an [aws](#aws) config as needed.
- A Google GCS bucket + object path starting with `/gcs/` e.g. `/gcs/my-bucket/ssh_signing_key`.
- A [Vault](https://www.vaultproject.io) path + key starting with `/vault/` e.g. `/vault/secret/cashier/ssh_signing_key`. You should add a [vault](#vault) config as needed.

Exception to this: the `http_logfile` option **ONLY** writes to local files.

## server
- `use_tls` : boolean. If this is set then either `tls_key` and `tls_cert` are required, or `letsencrypt_servername` is required.
- `tls_key` : string. Path to the TLS key. See the [note](#a-note-on-files) on files above.
- `tls_cert` : string. Path to the TLS cert. See the [note](#a-note-on-files) on files above.
- `letsencrypt_servername`: string. If set will request a certificate from LetsEncrypt. This should match the expected FQDN of the server.
- `letsencrypt_cachedir`: string. Directory to cache the LetsEncrypt certificate. See the [note](#a-note-on-files) on files above.
- `address` : string. IP address to listen on. If unset the server listens on all addresses.
- `port` : int. Port to listen on.
- `user` : string. User to which the server drops privileges to.
- `cookie_secret`: string. Authentication key for the session cookie. This can be a secret stored in a [vault](https://www.vaultproject.io/) using the form `/vault/path/key` e.g. `/vault/secret/cashier/cookie_secret`.
- `csrf_secret`: string. Authentication key for CSRF protection. This can be a secret stored in a [vault](https://www.vaultproject.io/) using the form `/vault/path/key` e.g. `/vault/secret/cashier/csrf_secret`.
- `http_logfile`: string. Path to the HTTP request log. Logs are written in the [Common Log Format](https://en.wikipedia.org/wiki/Common_Log_Format). The only valid destination for logs is a local file path.
- `datastore`: string. Datastore connection string. See [Datastore](#datastore).

### database

The database is used to record issued certificates for audit and revocation purposes.

- `type` : string. One of `mongo`, `mysql`, `sqlite` or `mem`. Default: `mem`.
- `address` : string. (`mongo` and `mysql` only) Hostname and optional port of the database server. For MongoDB replica sets separate multiple entries with commas.
- `username` : string. Database username.
- `password` : string. Database password. This can be a secret stored in a [vault](https://www.vaultproject.io/) using the form `/vault/path/key` e.g. `/vault/secret/cashier/mysql_password`.
- `filename` : string. (`sqlite` only). Path to sqlite database.

Examples:
```
server {
  database {
    type = "mysql"
    address = "my-db-host.corp"
    username = "user"
    password = "passwd"
  }

  database {
    type = "mongo"
    address = "mongo-host1.corp:27017,mongo-host2.corp:27018"
    username = "user"
    password = "passwd"
  }

  database {
    type = "mem"
  }

  database {
    type = "sqlite"
    filename = "/data/cashier.db"
  }
}
```

Prior to using MySQL, MongoDB or SQLite you need to create the database and tables using [one of the provided files](db).  
e.g. `mysql < db/seed.sql` or `mongo db/seed.js`.  
Obviously you should setup a role user for running in prodution.

### datastore

## The datastore option is deprecated. Use the [database](#database) option instead

~~Datastores contain a record of issued certificates for audit and revocation purposes. The connection string is of the form `engine:username:password:host[:port]`.~~

~~Supported database providers: `mysql`, `mongo`, `sqlite` and `mem`.~~

~~`mem` is an in-memory database intended for testing and takes no additional config options.~~  
~~`mysql` is the MySQL database and accepts `username`, `password` and `host` arguments. Only `username` and `host` arguments are required. `port` is assumed to be 3306 unless otherwise specified.~~  
~~`mongo` is MongoDB and accepts `username`, `password` and `host` arguments. All arguments are optional and multiple hosts can be specified using comma-separated values: `mongo:dbuser:dbpasswd:host1,host2`.~~  
~~`sqlite` is the SQLite database and accepts a `path` argument.~~

~~If no datastore is specified the `mem` store is used by default.~~

~~Examples:~~

```
server {
  datastore = "mem"  # use the in-memory database.
  datastore = "mysql:root::localhost"  # mysql running on localhost with the user 'root' and no password.
  datastore = "mysql:cashier:PaSsWoRd:mydbprovider.example.com:5150"  # mysql running on a remote host on port 5150
  datastore = "mongo:cashier:PaSsWoRd:mydbprovider.example.com:27018"  # mongo running on a remote host on port 27018
  datastore = "mongo:cashier:PaSsWoRd:server1.example.com:27018,server2.example.com:27018"  # mongo running on multiple servers on port 27018
  datastore = "sqlite:/data/certs.db"
}
```

## auth
- `provider` : string. Name of the oauth provider. Valid providers are currently "google", "github" and "gitlab".
- `oauth_client_id` : string. Oauth Client ID. This can be a secret stored in a [vault](https://www.vaultproject.io/) using the form `/vault/path/key` e.g. `/vault/secret/cashier/oauth_client_id`.
- `oauth_client_secret` : string. Oauth secret. This can be a secret stored in a [vault](https://www.vaultproject.io/) using the form `/vault/path/key` e.g. `/vault/secret/cashier/oauth_client_secret`.
- `oauth_callback_url` : string. URL that the Oauth provider will redirect to after user authorisation. The path is hardcoded to `"/auth/callback"` in the source.
- `provider_opts` : object. Additional options for the provider.
- `users_whitelist` : array of strings. Optional list of whitelisted usernames. If missing, all users of your current domain/organization are allowed to authenticate against cashierd. For Google auth a user is an email address. For GitHub auth a user is a GitHub username.

### Provider-specific options

Oauth providers can support provider-specific options - e.g. to ensure organization membership.
Options are set in the `provider_opts` hash.

Example:

```
auth {
  provider = "google"
  provider_opts {
    domain = "example.com"
  }
}
```

Supported options:


| Provider |       Option | Notes                                                                                                                                  |
|---------:|-------------:|----------------------------------------------------------------------------------------------------------------------------------------|
| Google   |       domain | If this is unset then you must whitelist individual email addresses using `users_whitelist`.                                           |
| Github   | organization | If this is unset then you must whitelist individual users using `users_whitelist`. The oauth client and secrets should be issued by the specified organization. |
| Gitlab   | siteurl | Optional. The url of the Gitlab site. Default: `https://gitlab.com/api/v3/` |
<<<<<<< HEAD
| Gitlab   | allusers | Allow all valid users to get signed keys. |
=======
| Gitlab   | allusers | Allow all valid users to get signed keys. Only allowed if siteurl set. |
>>>>>>> 21e6b656
| Gitlab   | group | If `allusers` and this are unset then you must whitelist individual users using `users_whitelist`. Otherwise the user must be a member of this group. |

## ssh
- `signing_key`: string. Path to the signing ssh private key you created earlier. See the [note](#a-note-on-files) on files above.
- `additional_principals`: array of string. By default certificates will have one principal set - the username portion of the requester's email address. If `additional_principals` is set, these will be added to the certificate e.g. if your production machines use shared user accounts.
- `max_age`: string. If set the server will not issue certificates with an expiration value longer than this, regardless of what the client requests. Must be a valid Go [`time.Duration`](https://golang.org/pkg/time/#ParseDuration) string.
- `permissions`: array of string. Specify the actions the certificate can perform. See the [`-O` option to `ssh-keygen(1)`](http://man.openbsd.org/OpenBSD-current/man1/ssh-keygen.1) for a complete list. e.g. `permissions = ["permit-pty", "permit-port-forwarding", force-command=/bin/ls", "source-address=192.168.0.0/24"]`

## aws
AWS configuration is only needed for accessing signing keys stored on S3, and isn't totally necessary even then.  
The S3 client can be configured using any of [the usual AWS-SDK means](https://github.com/aws/aws-sdk-go/wiki/configuring-sdk) - environment variables, IAM roles etc.  
It's strongly recommended that signing keys stored on S3 be locked down to specific IAM roles and encrypted using KMS.  

- `region`: string. AWS region the bucket resides in, e.g. `us-east-1`.
- `access_key`: string. AWS Access Key ID. This can be a secret stored in a [vault](https://www.vaultproject.io/) using the form `/vault/path/key` e.g. `/vault/secret/cashier/aws_access_key`.
- `secret_key`: string. AWS Secret Key. This can be a secret stored in a [vault](https://www.vaultproject.io/) using the form `/vault/path/key` e.g. `/vault/secret/cashier/aws_secret_key`.

## vault
Vault support is currently a work-in-progress.

- `address`: string. URL to the vault server.
- `token`: string. Auth token for the vault.

# Usage
Cashier comes in two parts, a [cli](cmd/cashier) and a [server](cmd/cashierd).  
The server is configured using a HCL configuration file - [example](example-server.conf).

For the server you need the following:
- A new ssh private key. Generate one in the usual way using `ssh-keygen -f ssh_ca` - this is your CA signing key. At this time Cashier supports RSA, ECDSA and Ed25519 keys. *Important* This key should be kept safe - *ANY* ssh key signed with this key will be able to access your machines.
- OAuth (Google or GitHub) credentials. You may also need to set the callback URL when creating these.

## Using cashier
Once the server is up and running you'll need to configure your client.  
The client is configured using either a [HCL](https://github.com/hashicorp/hcl) configuration file - [example](example-client.conf) - or command-line flags.  

Running the `cashier` cli tool will open a browser window at the configured CA address.
The CA will redirect to the auth provider for authorisation, and redirect back to the CA where the access token will printed.  
Copy the access token. In the terminal where you ran the `cashier` cli paste the token at the prompt.  
The client will then generate a new ssh key-pair and send the public part to the server (along with the access token).  
Once signed the client will install the key and signed certificate in your ssh agent. When the certificate expires it will be removed automatically from the agent.

## Configuring SSH
The ssh client needs no special configuration, just a running ssh-agent.  
The ssh server needs to trust the public part of the CA signing key. Add something like the following to your sshd_config:
```
TrustedUserCAKeys /etc/ssh/ca.pub
```
where `/etc/ssh/ca.pub` contains the public part of your signing key.

If you wish to use certificate revocation you need to set the `RevokedKeys` option in sshd_config - see the next section.

## Revoking certificates
When a certificate is signed a record is kept in the configured datastore. You can view issued certs at `http(s)://<ca url>/admin/certs` and also revoke them.  
The revocation list is served at `http(s)://<ca url>/revoked`. To use it your sshd_config must have `RevokedKeys` set:
```
RevokedKeys /etc/ssh/revoked_keys
```
See the [`RevokedKeys` option in the sshd_config man page](http://man.openbsd.org/OpenBSD-current/man5/sshd_config) for more.  
Keeping the revoked list up to date can be done with a cron job like:
```
*/10 * * * * * curl -s -o /etc/ssh/revoked_keys https://sshca.example.com/revoked
```

Remember that the `revoked_keys` file **must** exist and **must** be readable by the sshd or else all ssh authentication will fail.

# Future Work

- Host certificates - only user certificates are supported at present.

# Contributing
Pull requests are welcome but forking Go repos can be a pain. [This is a good guide to forking and creating pull requests for Go projects](https://splice.com/blog/contributing-open-source-git-repositories-go/).  
Dependencies are vendored with [govendor](https://github.com/kardianos/govendor).<|MERGE_RESOLUTION|>--- conflicted
+++ resolved
@@ -217,11 +217,7 @@
 | Google   |       domain | If this is unset then you must whitelist individual email addresses using `users_whitelist`.                                           |
 | Github   | organization | If this is unset then you must whitelist individual users using `users_whitelist`. The oauth client and secrets should be issued by the specified organization. |
 | Gitlab   | siteurl | Optional. The url of the Gitlab site. Default: `https://gitlab.com/api/v3/` |
-<<<<<<< HEAD
-| Gitlab   | allusers | Allow all valid users to get signed keys. |
-=======
 | Gitlab   | allusers | Allow all valid users to get signed keys. Only allowed if siteurl set. |
->>>>>>> 21e6b656
 | Gitlab   | group | If `allusers` and this are unset then you must whitelist individual users using `users_whitelist`. Otherwise the user must be a member of this group. |
 
 ## ssh
