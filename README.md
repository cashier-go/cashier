# Cashier

[![Build Status](https://travis-ci.org/nsheridan/cashier.svg?branch=master)](https://travis-ci.org/nsheridan/cashier)

- [Cashier](#cashier)
	- [How it works](#how-it-works)
- [Quick start](#quick-start)
	- [Installation using Go tools](#installation-using-go-tools)
	- [Using docker](#using-docker)
- [Requirements](#requirements)
	- [Server](#server)
	- [Client](#client)
- [Configuration](#configuration)
	- [server](#server-1)
		- [database](#database)
	- [auth](#auth)
		- [Provider-specific options](#provider-specific-options)
	- [ssh](#ssh)
	- [aws](#aws)
	- [vault](#vault)
- [Usage](#usage)
	- [Using cashier](#using-cashier)
	- [Configuring SSH](#configuring-ssh)
	- [Revoking certificates](#revoking-certificates)
- [Future Work](#future-work)
- [Contributing](#contributing)

Cashier is a SSH Certificate Authority (CA).

OpenSSH supports authentication using SSH certificates.
Certificates contain a public key, identity information and are signed with a standard SSH key.

Unlike ssh keys, certificates can contain additional information:
- Which user(s) may use the certificate
- When the certificate is valid from
- When the certificate expires
- Permissions

Other benefits of certificates:
-  Unlike keys certificates don't need to be distributed to every machine - the sshd just needs to trust the key that signed the certificate.
- This also works for host keys - machines can get new (signed) host certs which clients can authenticate. No more blindly typing "yes".
- Certificates can be revoked.

See also the `CERTIFICATES` [section](http://man.openbsd.org/OpenBSD-current/man1/ssh-keygen.1#CERTIFICATES) of `ssh-keygen(1)`

## How it works
The user wishes to ssh to a production machine.

They run a command which opens the CA site (e.g. https://sshca.exampleorg.com) in a browser and they login.

The CA displays a token which the user copies.

The user provides the token to the client. The client generates a new ssh key-pair.

The client sends the ssh public key to the CA along with the token.

The CA verifies the token and signs the public key with the signing key and returns the signed certificate.

The client receives the certificate and loads it and the private key into the ssh agent.

The user can now ssh to the production machine, and continue to ssh to any machine that trusts the CA signing key until the certificate is revoked or expires or is removed from the agent.

# Quick start
## Installation using Go tools
1. Use the Go tools to install cashier. The binaries `cashierd` and `cashier` will be installed in your $GOPATH.
```
go get -u github.com/nsheridan/cashier/cmd/cashier
go get -u github.com/nsheridan/cashier/cmd/cashierd
```
2. Create a signing key with `ssh-keygen` and a [cashierd.conf](example-server.conf)
3. Run the cashier server with `cashierd` and the cli with `cashier`.

## Using docker
1. Create a signing key with `ssh-keygen` and a [cashierd.conf](example-server.conf)
2. Run
```
docker run -it --rm -p 10000:10000 --name cashier -v $(pwd):/cashier nsheridan/cashier
```

# Requirements
## Server
Go 1.7 or later. May work with earlier versions.

## Client
- OpenSSH 5.6 or newer.
- A working SSH agent.

Note: I have only tested this on Linux & OSX.

# Configuration
Configuration is divided into different sections: `server`, `auth`, `ssh`, and `aws`.

## A note on files:
For any option that takes a file path as a parameter (e.g. SSH signing key, TLS key, TLS cert), the path can be one of:

- A relative or absolute filesystem path e.g. `/data/ssh_signing_key`, `tls/server.key`.
- An AWS S3 bucket + object path starting with `/s3/` e.g. `/s3/my-bucket/ssh_signing_key`. You should add an [aws](#aws) config as needed.
- A Google GCS bucket + object path starting with `/gcs/` e.g. `/gcs/my-bucket/ssh_signing_key`.
- A [Vault](https://www.vaultproject.io) path + key starting with `/vault/` e.g. `/vault/secret/cashier/ssh_signing_key`. You should add a [vault](#vault) config as needed.

Exception to this: the `http_logfile` option **ONLY** writes to local files.

## server
- `use_tls` : boolean. If this is set then either `tls_key` and `tls_cert` are required, or `letsencrypt_servername` is required.
- `tls_key` : string. Path to the TLS key. See the [note](#a-note-on-files) on files above.
- `tls_cert` : string. Path to the TLS cert. See the [note](#a-note-on-files) on files above.
- `letsencrypt_servername`: string. If set will request a certificate from LetsEncrypt. This should match the expected FQDN of the server.
- `letsencrypt_cachedir`: string. Directory to cache the LetsEncrypt certificate. See the [note](#a-note-on-files) on files above.
- `address` : string. IP address to listen on. If unset the server listens on all addresses.
- `port` : int. Port to listen on.
- `user` : string. User to which the server drops privileges to.
- `cookie_secret`: string. Authentication key for the session cookie. This can be a secret stored in a [vault](https://www.vaultproject.io/) using the form `/vault/path/key` e.g. `/vault/secret/cashier/cookie_secret`.
- `csrf_secret`: string. Authentication key for CSRF protection. This can be a secret stored in a [vault](https://www.vaultproject.io/) using the form `/vault/path/key` e.g. `/vault/secret/cashier/csrf_secret`.
- `http_logfile`: string. Path to the HTTP request log. Logs are written in the [Common Log Format](https://en.wikipedia.org/wiki/Common_Log_Format). The only valid destination for logs is a local file path.

### database

The database is used to record issued certificates for audit and revocation purposes.

- `type` : string. One of `mysql`, `sqlite` or `mem`. Default: `mem`.
- `address` : string. (`mysql` only) Hostname and optional port of the database server.
- `username` : string. Database username.
- `password` : string. Database password. This can be a secret stored in a [vault](https://www.vaultproject.io/) using the form `/vault/path/key` e.g. `/vault/secret/cashier/mysql_password`.
- `filename` : string. (`sqlite` only). Path to sqlite database.

Examples:
```
server {
  database {
    type = "mysql"
    address = "my-db-host.corp"
    username = "user"
    password = "passwd"
  }

  database {
    type = "mem"
  }

  database {
    type = "sqlite"
    filename = "/data/cashier.db"
  }
}
```

Prior to using MySQL or SQLite you need to create the database and tables using [one of the provided files](db).  
e.g. `mysql < db/seed.sql`.  
Obviously you should setup a role user for running in prodution.

<<<<<<< HEAD
=======
### datastore

## The datastore option is deprecated. Use the [database](#database) option instead

~~Datastores contain a record of issued certificates for audit and revocation purposes. The connection string is of the form `engine:username:password:host[:port]`.~~

~~Supported database providers: `mysql`, `sqlite` and `mem`.~~

~~`mem` is an in-memory database intended for testing and takes no additional config options.~~  
~~`mysql` is the MySQL database and accepts `username`, `password` and `host` arguments. Only `username` and `host` arguments are required. `port` is assumed to be 3306 unless otherwise specified.~~  
~~`sqlite` is the SQLite database and accepts a `path` argument.~~

~~If no datastore is specified the `mem` store is used by default.~~

~~Examples:~~

```
server {
  datastore = "mem"  # use the in-memory database.
  datastore = "mysql:root::localhost"  # mysql running on localhost with the user 'root' and no password.
  datastore = "mysql:cashier:PaSsWoRd:mydbprovider.example.com:5150"  # mysql running on a remote host on port 5150
  datastore = "sqlite:/data/certs.db"
}
```

>>>>>>> 10dfd241
## auth
- `provider` : string. Name of the oauth provider. Valid providers are currently "google", "github" and "gitlab".
- `oauth_client_id` : string. Oauth Client ID. This can be a secret stored in a [vault](https://www.vaultproject.io/) using the form `/vault/path/key` e.g. `/vault/secret/cashier/oauth_client_id`.
- `oauth_client_secret` : string. Oauth secret. This can be a secret stored in a [vault](https://www.vaultproject.io/) using the form `/vault/path/key` e.g. `/vault/secret/cashier/oauth_client_secret`.
- `oauth_callback_url` : string. URL that the Oauth provider will redirect to after user authorisation. The path is hardcoded to `"/auth/callback"` in the source.
- `provider_opts` : object. Additional options for the provider.
- `users_whitelist` : array of strings. Optional list of whitelisted usernames. If missing, all users of your current domain/organization are allowed to authenticate against cashierd. For Google auth a user is an email address. For GitHub auth a user is a GitHub username.

### Provider-specific options

Oauth providers can support provider-specific options - e.g. to ensure organization membership.
Options are set in the `provider_opts` hash.

Example:

```
auth {
  provider = "google"
  provider_opts {
    domain = "example.com"
  }
}
```

Supported options:


| Provider |       Option | Notes                                                                                                                                  |
|---------:|-------------:|----------------------------------------------------------------------------------------------------------------------------------------|
| Google   |       domain | If this is unset then you must whitelist individual email addresses using `users_whitelist`.                                           |
| Github   | organization | If this is unset then you must whitelist individual users using `users_whitelist`. The oauth client and secrets should be issued by the specified organization. |
| Gitlab   | siteurl | Optional. The url of the Gitlab site. Default: `https://gitlab.com/api/v3/` |
| Gitlab   | allusers | Allow all valid users to get signed keys. Only allowed if siteurl set. |
| Gitlab   | group | If `allusers` and this are unset then you must whitelist individual users using `users_whitelist`. Otherwise the user must be a member of this group. |

## ssh
- `signing_key`: string. Path to the signing ssh private key you created earlier. See the [note](#a-note-on-files) on files above.
- `additional_principals`: array of string. By default certificates will have one principal set - the username portion of the requester's email address. If `additional_principals` is set, these will be added to the certificate e.g. if your production machines use shared user accounts.
- `max_age`: string. If set the server will not issue certificates with an expiration value longer than this, regardless of what the client requests. Must be a valid Go [`time.Duration`](https://golang.org/pkg/time/#ParseDuration) string.
- `permissions`: array of string. Specify the actions the certificate can perform. See the [`-O` option to `ssh-keygen(1)`](http://man.openbsd.org/OpenBSD-current/man1/ssh-keygen.1) for a complete list. e.g. `permissions = ["permit-pty", "permit-port-forwarding", force-command=/bin/ls", "source-address=192.168.0.0/24"]`

## aws
AWS configuration is only needed for accessing signing keys stored on S3, and isn't totally necessary even then.  
The S3 client can be configured using any of [the usual AWS-SDK means](https://github.com/aws/aws-sdk-go/wiki/configuring-sdk) - environment variables, IAM roles etc.  
It's strongly recommended that signing keys stored on S3 be locked down to specific IAM roles and encrypted using KMS.  

- `region`: string. AWS region the bucket resides in, e.g. `us-east-1`.
- `access_key`: string. AWS Access Key ID. This can be a secret stored in a [vault](https://www.vaultproject.io/) using the form `/vault/path/key` e.g. `/vault/secret/cashier/aws_access_key`.
- `secret_key`: string. AWS Secret Key. This can be a secret stored in a [vault](https://www.vaultproject.io/) using the form `/vault/path/key` e.g. `/vault/secret/cashier/aws_secret_key`.

## vault
Vault support is currently a work-in-progress.

- `address`: string. URL to the vault server.
- `token`: string. Auth token for the vault.

# Usage
Cashier comes in two parts, a [cli](cmd/cashier) and a [server](cmd/cashierd).  
The server is configured using a HCL configuration file - [example](example-server.conf).

For the server you need the following:
- A new ssh private key. Generate one in the usual way using `ssh-keygen -f ssh_ca` - this is your CA signing key. At this time Cashier supports RSA, ECDSA and Ed25519 keys. *Important* This key should be kept safe - *ANY* ssh key signed with this key will be able to access your machines.
- OAuth (Google or GitHub) credentials. You may also need to set the callback URL when creating these.

## Using cashier
Once the server is up and running you'll need to configure your client.  
The client is configured using either a [HCL](https://github.com/hashicorp/hcl) configuration file - [example](example-client.conf) - or command-line flags.

- `--ca`          CA server (default "http://localhost:10000").
- `--config`      Path to config file (default "~/.cashier.conf").
- `--key_size`    Key size. Ignored for ed25519 keys (default 2048).
- `--key_type`    Type of private key to generate - rsa, ecdsa or ed25519 (default "rsa").
- `--public_file_prefix` Prefix for filename for public key and cert (optional, no default). The public key is put in a file with `.pub` appended to it; the public cert file in a file with `-cert.pub` appended to it.
- `--validity`    Key validity (default 24h).

Running the `cashier` cli tool will open a browser window at the configured CA address.
The CA will redirect to the auth provider for authorisation, and redirect back to the CA where the access token will printed.  
Copy the access token. In the terminal where you ran the `cashier` cli paste the token at the prompt.  
The client will then generate a new ssh key-pair and send the public part to the server (along with the access token).  
Once signed the client will install the key and signed certificate in your ssh agent. When the certificate expires it will be removed automatically from the agent.

If you set `public_file_prefix` then the public key and public cert will be written to the files that start with `public_file_prefix` and end with `.pub` and `-cert.pub` respectively.

In your `ssh_config` you can load these for a given host with the `IdentityFile` and `CertificateFile`. However prior to OpenSSH version 7.2p1 the latter option didn't exist.
In that case you could specify `~/.ssh/some-identity` as your `IdentityFile` and OpenSSH would look in `~/.ssh/some-identity.pub` and `~/.ssh/some-identity-cert.pub`.

Starting with 7.2p1 the two options exist in the `ssh_config` and you'll need to use the full paths to them.
Note that like these `ssh_config` options, the `public_file_prefix` supports tilde expansion.

## Configuring SSH
The ssh client needs no special configuration, just a running `ssh-agent`.  
The ssh server needs to trust the public part of the CA signing key. Add something like the following to your `sshd_config`:  
```
TrustedUserCAKeys /etc/ssh/ca.pub
```
where `/etc/ssh/ca.pub` contains the public part of your signing key.

If you wish to use certificate revocation you need to set the `RevokedKeys` option in sshd_config - see the next section.

## Revoking certificates
When a certificate is signed a record is kept in the configured database. You can view issued certs at `http(s)://<ca url>/admin/certs` and also revoke them.  
The revocation list is served at `http(s)://<ca url>/revoked`. To use it your sshd_config must have `RevokedKeys` set:
```
RevokedKeys /etc/ssh/revoked_keys
```
See the [`RevokedKeys` option in the sshd_config man page](http://man.openbsd.org/OpenBSD-current/man5/sshd_config) for more.  
Keeping the revoked list up to date can be done with a cron job like:
```
*/10 * * * * * curl -s -o /etc/ssh/revoked_keys https://sshca.example.com/revoked
```

Remember that the `revoked_keys` file **must** exist and **must** be readable by the sshd or else all ssh authentication will fail.

# Future Work

- Host certificates - only user certificates are supported at present.

# Contributing
Pull requests are welcome but forking Go repos can be a pain. [This is a good guide to forking and creating pull requests for Go projects](https://splice.com/blog/contributing-open-source-git-repositories-go/).  
Dependencies are vendored with [govendor](https://github.com/kardianos/govendor).<|MERGE_RESOLUTION|>--- conflicted
+++ resolved
@@ -144,38 +144,10 @@
 }
 ```
 
-Prior to using MySQL or SQLite you need to create the database and tables using [one of the provided files](db).  
+Prior to using MySQL or SQLite you need to create the database and tables using [the provided seed file](db/seed.sql).  
 e.g. `mysql < db/seed.sql`.  
 Obviously you should setup a role user for running in prodution.
 
-<<<<<<< HEAD
-=======
-### datastore
-
-## The datastore option is deprecated. Use the [database](#database) option instead
-
-~~Datastores contain a record of issued certificates for audit and revocation purposes. The connection string is of the form `engine:username:password:host[:port]`.~~
-
-~~Supported database providers: `mysql`, `sqlite` and `mem`.~~
-
-~~`mem` is an in-memory database intended for testing and takes no additional config options.~~  
-~~`mysql` is the MySQL database and accepts `username`, `password` and `host` arguments. Only `username` and `host` arguments are required. `port` is assumed to be 3306 unless otherwise specified.~~  
-~~`sqlite` is the SQLite database and accepts a `path` argument.~~
-
-~~If no datastore is specified the `mem` store is used by default.~~
-
-~~Examples:~~
-
-```
-server {
-  datastore = "mem"  # use the in-memory database.
-  datastore = "mysql:root::localhost"  # mysql running on localhost with the user 'root' and no password.
-  datastore = "mysql:cashier:PaSsWoRd:mydbprovider.example.com:5150"  # mysql running on a remote host on port 5150
-  datastore = "sqlite:/data/certs.db"
-}
-```
-
->>>>>>> 10dfd241
 ## auth
 - `provider` : string. Name of the oauth provider. Valid providers are currently "google", "github" and "gitlab".
 - `oauth_client_id` : string. Oauth Client ID. This can be a secret stored in a [vault](https://www.vaultproject.io/) using the form `/vault/path/key` e.g. `/vault/secret/cashier/oauth_client_id`.
